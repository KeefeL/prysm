package beacon

import (
	"context"
	"reflect"
	"strings"
	"testing"

	"github.com/grpc-ecosystem/grpc-gateway/v2/runtime"
	eth2types "github.com/prysmaticlabs/eth2-types"
	"github.com/prysmaticlabs/go-bitfield"
	grpcutil "github.com/prysmaticlabs/prysm/api/grpc"
	blockchainmock "github.com/prysmaticlabs/prysm/beacon-chain/blockchain/testing"
	"github.com/prysmaticlabs/prysm/beacon-chain/core/signing"
	"github.com/prysmaticlabs/prysm/beacon-chain/operations/attestations"
	"github.com/prysmaticlabs/prysm/beacon-chain/operations/slashings"
	"github.com/prysmaticlabs/prysm/beacon-chain/operations/voluntaryexits"
	p2pMock "github.com/prysmaticlabs/prysm/beacon-chain/p2p/testing"
	"github.com/prysmaticlabs/prysm/beacon-chain/state"
	"github.com/prysmaticlabs/prysm/config/params"
	"github.com/prysmaticlabs/prysm/crypto/bls"
	"github.com/prysmaticlabs/prysm/encoding/bytesutil"
	ethpbv1 "github.com/prysmaticlabs/prysm/proto/eth/v1"
	"github.com/prysmaticlabs/prysm/proto/migration"
	ethpbv1alpha1 "github.com/prysmaticlabs/prysm/proto/prysm/v1alpha1"
	"github.com/prysmaticlabs/prysm/testing/assert"
	"github.com/prysmaticlabs/prysm/testing/require"
	"github.com/prysmaticlabs/prysm/testing/util"
	"github.com/prysmaticlabs/prysm/time/slots"
	"google.golang.org/grpc"
	"google.golang.org/protobuf/types/known/emptypb"
)

func TestListPoolAttestations(t *testing.T) {
	bs, err := util.NewBeaconState()
	require.NoError(t, err)
	att1 := &ethpbv1alpha1.Attestation{
		AggregationBits: []byte{1, 10},
		Data: &ethpbv1alpha1.AttestationData{
			Slot:            1,
			CommitteeIndex:  1,
			BeaconBlockRoot: bytesutil.PadTo([]byte("blockroot1"), 32),
			Source: &ethpbv1alpha1.Checkpoint{
				Epoch: 1,
				Root:  bytesutil.PadTo([]byte("sourceroot1"), 32),
			},
			Target: &ethpbv1alpha1.Checkpoint{
				Epoch: 10,
				Root:  bytesutil.PadTo([]byte("targetroot1"), 32),
			},
		},
		Signature: bytesutil.PadTo([]byte("signature1"), 96),
	}
	att2 := &ethpbv1alpha1.Attestation{
		AggregationBits: []byte{4, 40},
		Data: &ethpbv1alpha1.AttestationData{
			Slot:            4,
			CommitteeIndex:  4,
			BeaconBlockRoot: bytesutil.PadTo([]byte("blockroot4"), 32),
			Source: &ethpbv1alpha1.Checkpoint{
				Epoch: 4,
				Root:  bytesutil.PadTo([]byte("sourceroot4"), 32),
			},
			Target: &ethpbv1alpha1.Checkpoint{
				Epoch: 40,
				Root:  bytesutil.PadTo([]byte("targetroot4"), 32),
			},
		},
		Signature: bytesutil.PadTo([]byte("signature4"), 96),
	}
	att3 := &ethpbv1alpha1.Attestation{
		AggregationBits: []byte{2, 20},
		Data: &ethpbv1alpha1.AttestationData{
			Slot:            2,
			CommitteeIndex:  2,
			BeaconBlockRoot: bytesutil.PadTo([]byte("blockroot2"), 32),
			Source: &ethpbv1alpha1.Checkpoint{
				Epoch: 2,
				Root:  bytesutil.PadTo([]byte("sourceroot2"), 32),
			},
			Target: &ethpbv1alpha1.Checkpoint{
				Epoch: 20,
				Root:  bytesutil.PadTo([]byte("targetroot2"), 32),
			},
		},
		Signature: bytesutil.PadTo([]byte("signature2"), 96),
	}
	att4 := &ethpbv1alpha1.Attestation{
		AggregationBits: bitfield.NewBitlist(8),
		Data: &ethpbv1alpha1.AttestationData{
			Slot:            4,
			CommitteeIndex:  4,
			BeaconBlockRoot: bytesutil.PadTo([]byte("blockroot2"), 32),
			Source: &ethpbv1alpha1.Checkpoint{
				Epoch: 2,
				Root:  bytesutil.PadTo([]byte("sourceroot2"), 32),
			},
			Target: &ethpbv1alpha1.Checkpoint{
				Epoch: 20,
				Root:  bytesutil.PadTo([]byte("targetroot2"), 32),
			},
		},
		Signature: bytesutil.PadTo([]byte("signature2"), 96),
	}
	att5 := &ethpbv1alpha1.Attestation{
		AggregationBits: bitfield.NewBitlist(8),
		Data: &ethpbv1alpha1.AttestationData{
			Slot:            2,
			CommitteeIndex:  4,
			BeaconBlockRoot: bytesutil.PadTo([]byte("blockroot1"), 32),
			Source: &ethpbv1alpha1.Checkpoint{
				Epoch: 2,
				Root:  bytesutil.PadTo([]byte("sourceroot2"), 32),
			},
			Target: &ethpbv1alpha1.Checkpoint{
				Epoch: 20,
				Root:  bytesutil.PadTo([]byte("targetroot2"), 32),
			},
		},
		Signature: bytesutil.PadTo([]byte("signature1"), 96),
	}
	att6 := &ethpbv1alpha1.Attestation{
		AggregationBits: bitfield.NewBitlist(8),
		Data: &ethpbv1alpha1.AttestationData{
			Slot:            2,
			CommitteeIndex:  4,
			BeaconBlockRoot: bytesutil.PadTo([]byte("blockroot2"), 32),
			Source: &ethpbv1alpha1.Checkpoint{
				Epoch: 2,
				Root:  bytesutil.PadTo([]byte("sourceroot2"), 32),
			},
			Target: &ethpbv1alpha1.Checkpoint{
				Epoch: 20,
				Root:  bytesutil.PadTo([]byte("targetroot2"), 32),
			},
		},
		Signature: bytesutil.PadTo([]byte("signature2"), 96),
	}
	s := &Server{
<<<<<<< HEAD
		ChainInfoFetcher: &chainMock.ChainService{State: bs},
=======
		ChainInfoFetcher: &blockchainmock.ChainService{State: state},
>>>>>>> 5ab88da1
		AttestationsPool: attestations.NewPool(),
	}
	require.NoError(t, s.AttestationsPool.SaveAggregatedAttestations([]*ethpbv1alpha1.Attestation{att1, att2, att3}))
	require.NoError(t, s.AttestationsPool.SaveUnaggregatedAttestations([]*ethpbv1alpha1.Attestation{att4, att5, att6}))

	t.Run("empty request", func(t *testing.T) {
		req := &ethpbv1.AttestationsPoolRequest{}
		resp, err := s.ListPoolAttestations(context.Background(), req)
		require.NoError(t, err)
		require.Equal(t, 6, len(resp.Data))
	})

	t.Run("slot request", func(t *testing.T) {
		slot := eth2types.Slot(2)
		req := &ethpbv1.AttestationsPoolRequest{
			Slot: &slot,
		}
		resp, err := s.ListPoolAttestations(context.Background(), req)
		require.NoError(t, err)
		require.Equal(t, 3, len(resp.Data))
		for _, datum := range resp.Data {
			assert.DeepEqual(t, datum.Data.Slot, slot)
		}
	})

	t.Run("index request", func(t *testing.T) {
		index := eth2types.CommitteeIndex(4)
		req := &ethpbv1.AttestationsPoolRequest{
			CommitteeIndex: &index,
		}
		resp, err := s.ListPoolAttestations(context.Background(), req)
		require.NoError(t, err)
		require.Equal(t, 4, len(resp.Data))
		for _, datum := range resp.Data {
			assert.DeepEqual(t, datum.Data.Index, index)
		}
	})

	t.Run("both slot + index request", func(t *testing.T) {
		slot := eth2types.Slot(2)
		index := eth2types.CommitteeIndex(4)
		req := &ethpbv1.AttestationsPoolRequest{
			Slot:           &slot,
			CommitteeIndex: &index,
		}
		resp, err := s.ListPoolAttestations(context.Background(), req)
		require.NoError(t, err)
		require.Equal(t, 2, len(resp.Data))
		for _, datum := range resp.Data {
			assert.DeepEqual(t, datum.Data.Index, index)
			assert.DeepEqual(t, datum.Data.Slot, slot)
		}
	})
}

func TestListPoolAttesterSlashings(t *testing.T) {
	bs, err := util.NewBeaconState()
	require.NoError(t, err)
	slashing1 := &ethpbv1alpha1.AttesterSlashing{
		Attestation_1: &ethpbv1alpha1.IndexedAttestation{
			AttestingIndices: []uint64{1, 10},
			Data: &ethpbv1alpha1.AttestationData{
				Slot:            1,
				CommitteeIndex:  1,
				BeaconBlockRoot: bytesutil.PadTo([]byte("blockroot1"), 32),
				Source: &ethpbv1alpha1.Checkpoint{
					Epoch: 1,
					Root:  bytesutil.PadTo([]byte("sourceroot1"), 32),
				},
				Target: &ethpbv1alpha1.Checkpoint{
					Epoch: 10,
					Root:  bytesutil.PadTo([]byte("targetroot1"), 32),
				},
			},
			Signature: bytesutil.PadTo([]byte("signature1"), 96),
		},
		Attestation_2: &ethpbv1alpha1.IndexedAttestation{
			AttestingIndices: []uint64{2, 20},
			Data: &ethpbv1alpha1.AttestationData{
				Slot:            2,
				CommitteeIndex:  2,
				BeaconBlockRoot: bytesutil.PadTo([]byte("blockroot2"), 32),
				Source: &ethpbv1alpha1.Checkpoint{
					Epoch: 2,
					Root:  bytesutil.PadTo([]byte("sourceroot2"), 32),
				},
				Target: &ethpbv1alpha1.Checkpoint{
					Epoch: 20,
					Root:  bytesutil.PadTo([]byte("targetroot2"), 32),
				},
			},
			Signature: bytesutil.PadTo([]byte("signature2"), 96),
		},
	}
	slashing2 := &ethpbv1alpha1.AttesterSlashing{
		Attestation_1: &ethpbv1alpha1.IndexedAttestation{
			AttestingIndices: []uint64{3, 30},
			Data: &ethpbv1alpha1.AttestationData{
				Slot:            3,
				CommitteeIndex:  3,
				BeaconBlockRoot: bytesutil.PadTo([]byte("blockroot3"), 32),
				Source: &ethpbv1alpha1.Checkpoint{
					Epoch: 3,
					Root:  bytesutil.PadTo([]byte("sourceroot3"), 32),
				},
				Target: &ethpbv1alpha1.Checkpoint{
					Epoch: 30,
					Root:  bytesutil.PadTo([]byte("targetroot3"), 32),
				},
			},
			Signature: bytesutil.PadTo([]byte("signature3"), 96),
		},
		Attestation_2: &ethpbv1alpha1.IndexedAttestation{
			AttestingIndices: []uint64{4, 40},
			Data: &ethpbv1alpha1.AttestationData{
				Slot:            4,
				CommitteeIndex:  4,
				BeaconBlockRoot: bytesutil.PadTo([]byte("blockroot4"), 32),
				Source: &ethpbv1alpha1.Checkpoint{
					Epoch: 4,
					Root:  bytesutil.PadTo([]byte("sourceroot4"), 32),
				},
				Target: &ethpbv1alpha1.Checkpoint{
					Epoch: 40,
					Root:  bytesutil.PadTo([]byte("targetroot4"), 32),
				},
			},
			Signature: bytesutil.PadTo([]byte("signature4"), 96),
		},
	}

	s := &Server{
<<<<<<< HEAD
		ChainInfoFetcher: &chainMock.ChainService{State: bs},
=======
		ChainInfoFetcher: &blockchainmock.ChainService{State: state},
>>>>>>> 5ab88da1
		SlashingsPool:    &slashings.PoolMock{PendingAttSlashings: []*ethpbv1alpha1.AttesterSlashing{slashing1, slashing2}},
	}

	resp, err := s.ListPoolAttesterSlashings(context.Background(), &emptypb.Empty{})
	require.NoError(t, err)
	require.Equal(t, 2, len(resp.Data))
	assert.DeepEqual(t, migration.V1Alpha1AttSlashingToV1(slashing1), resp.Data[0])
	assert.DeepEqual(t, migration.V1Alpha1AttSlashingToV1(slashing2), resp.Data[1])
}

func TestListPoolProposerSlashings(t *testing.T) {
	bs, err := util.NewBeaconState()
	require.NoError(t, err)
	slashing1 := &ethpbv1alpha1.ProposerSlashing{
		Header_1: &ethpbv1alpha1.SignedBeaconBlockHeader{
			Header: &ethpbv1alpha1.BeaconBlockHeader{
				Slot:          1,
				ProposerIndex: 1,
				ParentRoot:    bytesutil.PadTo([]byte("parentroot1"), 32),
				StateRoot:     bytesutil.PadTo([]byte("stateroot1"), 32),
				BodyRoot:      bytesutil.PadTo([]byte("bodyroot1"), 32),
			},
			Signature: bytesutil.PadTo([]byte("signature1"), 96),
		},
		Header_2: &ethpbv1alpha1.SignedBeaconBlockHeader{
			Header: &ethpbv1alpha1.BeaconBlockHeader{
				Slot:          2,
				ProposerIndex: 2,
				ParentRoot:    bytesutil.PadTo([]byte("parentroot2"), 32),
				StateRoot:     bytesutil.PadTo([]byte("stateroot2"), 32),
				BodyRoot:      bytesutil.PadTo([]byte("bodyroot2"), 32),
			},
			Signature: bytesutil.PadTo([]byte("signature2"), 96),
		},
	}
	slashing2 := &ethpbv1alpha1.ProposerSlashing{
		Header_1: &ethpbv1alpha1.SignedBeaconBlockHeader{
			Header: &ethpbv1alpha1.BeaconBlockHeader{
				Slot:          3,
				ProposerIndex: 3,
				ParentRoot:    bytesutil.PadTo([]byte("parentroot3"), 32),
				StateRoot:     bytesutil.PadTo([]byte("stateroot3"), 32),
				BodyRoot:      bytesutil.PadTo([]byte("bodyroot3"), 32),
			},
			Signature: bytesutil.PadTo([]byte("signature3"), 96),
		},
		Header_2: &ethpbv1alpha1.SignedBeaconBlockHeader{
			Header: &ethpbv1alpha1.BeaconBlockHeader{
				Slot:          4,
				ProposerIndex: 4,
				ParentRoot:    bytesutil.PadTo([]byte("parentroot4"), 32),
				StateRoot:     bytesutil.PadTo([]byte("stateroot4"), 32),
				BodyRoot:      bytesutil.PadTo([]byte("bodyroot4"), 32),
			},
			Signature: bytesutil.PadTo([]byte("signature4"), 96),
		},
	}

	s := &Server{
<<<<<<< HEAD
		ChainInfoFetcher: &chainMock.ChainService{State: bs},
=======
		ChainInfoFetcher: &blockchainmock.ChainService{State: state},
>>>>>>> 5ab88da1
		SlashingsPool:    &slashings.PoolMock{PendingPropSlashings: []*ethpbv1alpha1.ProposerSlashing{slashing1, slashing2}},
	}

	resp, err := s.ListPoolProposerSlashings(context.Background(), &emptypb.Empty{})
	require.NoError(t, err)
	require.Equal(t, 2, len(resp.Data))
	assert.DeepEqual(t, migration.V1Alpha1ProposerSlashingToV1(slashing1), resp.Data[0])
	assert.DeepEqual(t, migration.V1Alpha1ProposerSlashingToV1(slashing2), resp.Data[1])
}

func TestListPoolVoluntaryExits(t *testing.T) {
	bs, err := util.NewBeaconState()
	require.NoError(t, err)
	exit1 := &ethpbv1alpha1.SignedVoluntaryExit{
		Exit: &ethpbv1alpha1.VoluntaryExit{
			Epoch:          1,
			ValidatorIndex: 1,
		},
		Signature: bytesutil.PadTo([]byte("signature1"), 96),
	}
	exit2 := &ethpbv1alpha1.SignedVoluntaryExit{
		Exit: &ethpbv1alpha1.VoluntaryExit{
			Epoch:          2,
			ValidatorIndex: 2,
		},
		Signature: bytesutil.PadTo([]byte("signature2"), 96),
	}

	s := &Server{
<<<<<<< HEAD
		ChainInfoFetcher:   &chainMock.ChainService{State: bs},
=======
		ChainInfoFetcher:   &blockchainmock.ChainService{State: state},
>>>>>>> 5ab88da1
		VoluntaryExitsPool: &voluntaryexits.PoolMock{Exits: []*ethpbv1alpha1.SignedVoluntaryExit{exit1, exit2}},
	}

	resp, err := s.ListPoolVoluntaryExits(context.Background(), &emptypb.Empty{})
	require.NoError(t, err)
	require.Equal(t, 2, len(resp.Data))
	assert.DeepEqual(t, migration.V1Alpha1ExitToV1(exit1), resp.Data[0])
	assert.DeepEqual(t, migration.V1Alpha1ExitToV1(exit2), resp.Data[1])
}

func TestSubmitAttesterSlashing_Ok(t *testing.T) {
	ctx := context.Background()

	_, keys, err := util.DeterministicDepositsAndKeys(1)
	require.NoError(t, err)
	validator := &ethpbv1alpha1.Validator{
		PublicKey: keys[0].PublicKey().Marshal(),
	}
	bs, err := util.NewBeaconState(func(beaconState state.BeaconState) error {
		require.NoError(t, beaconState.SetValidators([]*ethpbv1alpha1.Validator{validator}))
		return nil
	})
	require.NoError(t, err)

	slashing := &ethpbv1.AttesterSlashing{
		Attestation_1: &ethpbv1.IndexedAttestation{
			AttestingIndices: []uint64{0},
			Data: &ethpbv1.AttestationData{
				Slot:            1,
				Index:           1,
				BeaconBlockRoot: bytesutil.PadTo([]byte("blockroot1"), 32),
				Source: &ethpbv1.Checkpoint{
					Epoch: 1,
					Root:  bytesutil.PadTo([]byte("sourceroot1"), 32),
				},
				Target: &ethpbv1.Checkpoint{
					Epoch: 10,
					Root:  bytesutil.PadTo([]byte("targetroot1"), 32),
				},
			},
			Signature: make([]byte, 96),
		},
		Attestation_2: &ethpbv1.IndexedAttestation{
			AttestingIndices: []uint64{0},
			Data: &ethpbv1.AttestationData{
				Slot:            1,
				Index:           1,
				BeaconBlockRoot: bytesutil.PadTo([]byte("blockroot2"), 32),
				Source: &ethpbv1.Checkpoint{
					Epoch: 1,
					Root:  bytesutil.PadTo([]byte("sourceroot2"), 32),
				},
				Target: &ethpbv1.Checkpoint{
					Epoch: 10,
					Root:  bytesutil.PadTo([]byte("targetroot2"), 32),
				},
			},
			Signature: make([]byte, 96),
		},
	}

	for _, att := range []*ethpbv1.IndexedAttestation{slashing.Attestation_1, slashing.Attestation_2} {
		sb, err := signing.ComputeDomainAndSign(bs, att.Data.Target.Epoch, att.Data, params.BeaconConfig().DomainBeaconAttester, keys[0])
		require.NoError(t, err)
		sig, err := bls.SignatureFromBytes(sb)
		require.NoError(t, err)
		att.Signature = sig.Marshal()
	}

	broadcaster := &p2pMock.MockBroadcaster{}
	s := &Server{
<<<<<<< HEAD
		ChainInfoFetcher: &chainMock.ChainService{State: bs},
=======
		ChainInfoFetcher: &blockchainmock.ChainService{State: state},
>>>>>>> 5ab88da1
		SlashingsPool:    &slashings.PoolMock{},
		Broadcaster:      broadcaster,
	}

	_, err = s.SubmitAttesterSlashing(ctx, slashing)
	require.NoError(t, err)
	pendingSlashings := s.SlashingsPool.PendingAttesterSlashings(ctx, bs, true)
	require.Equal(t, 1, len(pendingSlashings))
	assert.DeepEqual(t, migration.V1AttSlashingToV1Alpha1(slashing), pendingSlashings[0])
	assert.Equal(t, true, broadcaster.BroadcastCalled)
}

func TestSubmitAttesterSlashing_InvalidSlashing(t *testing.T) {
	ctx := context.Background()
	bs, err := util.NewBeaconState()
	require.NoError(t, err)

	attestation := &ethpbv1.IndexedAttestation{
		AttestingIndices: []uint64{0},
		Data: &ethpbv1.AttestationData{
			Slot:            1,
			Index:           1,
			BeaconBlockRoot: bytesutil.PadTo([]byte("blockroot1"), 32),
			Source: &ethpbv1.Checkpoint{
				Epoch: 1,
				Root:  bytesutil.PadTo([]byte("sourceroot1"), 32),
			},
			Target: &ethpbv1.Checkpoint{
				Epoch: 10,
				Root:  bytesutil.PadTo([]byte("targetroot1"), 32),
			},
		},
		Signature: make([]byte, 96),
	}

	slashing := &ethpbv1.AttesterSlashing{
		Attestation_1: attestation,
		Attestation_2: attestation,
	}

	broadcaster := &p2pMock.MockBroadcaster{}
	s := &Server{
<<<<<<< HEAD
		ChainInfoFetcher: &chainMock.ChainService{State: bs},
=======
		ChainInfoFetcher: &blockchainmock.ChainService{State: state},
>>>>>>> 5ab88da1
		SlashingsPool:    &slashings.PoolMock{},
		Broadcaster:      broadcaster,
	}

	_, err = s.SubmitAttesterSlashing(ctx, slashing)
	require.ErrorContains(t, "Invalid attester slashing", err)
	assert.Equal(t, false, broadcaster.BroadcastCalled)
}

func TestSubmitProposerSlashing_Ok(t *testing.T) {
	ctx := context.Background()

	_, keys, err := util.DeterministicDepositsAndKeys(1)
	require.NoError(t, err)
	validator := &ethpbv1alpha1.Validator{
		PublicKey:         keys[0].PublicKey().Marshal(),
		WithdrawableEpoch: eth2types.Epoch(1),
	}
	bs, err := util.NewBeaconState(func(beaconState state.BeaconState) error {
		require.NoError(t, beaconState.SetValidators([]*ethpbv1alpha1.Validator{validator}))
		return nil
	})
	require.NoError(t, err)

	slashing := &ethpbv1.ProposerSlashing{
		SignedHeader_1: &ethpbv1.SignedBeaconBlockHeader{
			Message: &ethpbv1.BeaconBlockHeader{
				Slot:          1,
				ProposerIndex: 0,
				ParentRoot:    bytesutil.PadTo([]byte("parentroot1"), 32),
				StateRoot:     bytesutil.PadTo([]byte("stateroot1"), 32),
				BodyRoot:      bytesutil.PadTo([]byte("bodyroot1"), 32),
			},
			Signature: make([]byte, 96),
		},
		SignedHeader_2: &ethpbv1.SignedBeaconBlockHeader{
			Message: &ethpbv1.BeaconBlockHeader{
				Slot:          1,
				ProposerIndex: 0,
				ParentRoot:    bytesutil.PadTo([]byte("parentroot2"), 32),
				StateRoot:     bytesutil.PadTo([]byte("stateroot2"), 32),
				BodyRoot:      bytesutil.PadTo([]byte("bodyroot2"), 32),
			},
			Signature: make([]byte, 96),
		},
	}

	for _, h := range []*ethpbv1.SignedBeaconBlockHeader{slashing.SignedHeader_1, slashing.SignedHeader_2} {
		sb, err := signing.ComputeDomainAndSign(
			bs,
			slots.ToEpoch(h.Message.Slot),
			h.Message,
			params.BeaconConfig().DomainBeaconProposer,
			keys[0],
		)
		require.NoError(t, err)
		sig, err := bls.SignatureFromBytes(sb)
		require.NoError(t, err)
		h.Signature = sig.Marshal()
	}

	broadcaster := &p2pMock.MockBroadcaster{}
	s := &Server{
<<<<<<< HEAD
		ChainInfoFetcher: &chainMock.ChainService{State: bs},
=======
		ChainInfoFetcher: &blockchainmock.ChainService{State: state},
>>>>>>> 5ab88da1
		SlashingsPool:    &slashings.PoolMock{},
		Broadcaster:      broadcaster,
	}

	_, err = s.SubmitProposerSlashing(ctx, slashing)
	require.NoError(t, err)
	pendingSlashings := s.SlashingsPool.PendingProposerSlashings(ctx, bs, true)
	require.Equal(t, 1, len(pendingSlashings))
	assert.DeepEqual(t, migration.V1ProposerSlashingToV1Alpha1(slashing), pendingSlashings[0])
	assert.Equal(t, true, broadcaster.BroadcastCalled)
}

func TestSubmitProposerSlashing_InvalidSlashing(t *testing.T) {
	ctx := context.Background()
	bs, err := util.NewBeaconState()
	require.NoError(t, err)

	header := &ethpbv1.SignedBeaconBlockHeader{
		Message: &ethpbv1.BeaconBlockHeader{
			Slot:          1,
			ProposerIndex: 0,
			ParentRoot:    bytesutil.PadTo([]byte("parentroot1"), 32),
			StateRoot:     bytesutil.PadTo([]byte("stateroot1"), 32),
			BodyRoot:      bytesutil.PadTo([]byte("bodyroot1"), 32),
		},
		Signature: make([]byte, 96),
	}

	slashing := &ethpbv1.ProposerSlashing{
		SignedHeader_1: header,
		SignedHeader_2: header,
	}

	broadcaster := &p2pMock.MockBroadcaster{}
	s := &Server{
<<<<<<< HEAD
		ChainInfoFetcher: &chainMock.ChainService{State: bs},
=======
		ChainInfoFetcher: &blockchainmock.ChainService{State: state},
>>>>>>> 5ab88da1
		SlashingsPool:    &slashings.PoolMock{},
		Broadcaster:      broadcaster,
	}

	_, err = s.SubmitProposerSlashing(ctx, slashing)
	require.ErrorContains(t, "Invalid proposer slashing", err)
	assert.Equal(t, false, broadcaster.BroadcastCalled)
}

func TestSubmitVoluntaryExit_Ok(t *testing.T) {
	ctx := context.Background()

	_, keys, err := util.DeterministicDepositsAndKeys(1)
	require.NoError(t, err)
	validator := &ethpbv1alpha1.Validator{
		ExitEpoch: params.BeaconConfig().FarFutureEpoch,
		PublicKey: keys[0].PublicKey().Marshal(),
	}
	bs, err := util.NewBeaconState(func(beaconState state.BeaconState) error {
		require.NoError(t, beaconState.SetValidators([]*ethpbv1alpha1.Validator{validator}))
		// Satisfy activity time required before exiting.
		require.NoError(t, beaconState.SetSlot(params.BeaconConfig().SlotsPerEpoch.Mul(uint64(params.BeaconConfig().ShardCommitteePeriod))))
		return nil
	})
	require.NoError(t, err)

	exit := &ethpbv1.SignedVoluntaryExit{
		Message: &ethpbv1.VoluntaryExit{
			Epoch:          0,
			ValidatorIndex: 0,
		},
		Signature: make([]byte, 96),
	}

	sb, err := signing.ComputeDomainAndSign(bs, exit.Message.Epoch, exit.Message, params.BeaconConfig().DomainVoluntaryExit, keys[0])
	require.NoError(t, err)
	sig, err := bls.SignatureFromBytes(sb)
	require.NoError(t, err)
	exit.Signature = sig.Marshal()

	broadcaster := &p2pMock.MockBroadcaster{}
	s := &Server{
<<<<<<< HEAD
		ChainInfoFetcher:   &chainMock.ChainService{State: bs},
=======
		ChainInfoFetcher:   &blockchainmock.ChainService{State: state},
>>>>>>> 5ab88da1
		VoluntaryExitsPool: &voluntaryexits.PoolMock{},
		Broadcaster:        broadcaster,
	}

	_, err = s.SubmitVoluntaryExit(ctx, exit)
	require.NoError(t, err)
	pendingExits := s.VoluntaryExitsPool.PendingExits(bs, bs.Slot(), true)
	require.Equal(t, 1, len(pendingExits))
	assert.DeepEqual(t, migration.V1ExitToV1Alpha1(exit), pendingExits[0])
	assert.Equal(t, true, broadcaster.BroadcastCalled)
}

func TestSubmitVoluntaryExit_InvalidValidatorIndex(t *testing.T) {
	ctx := context.Background()

	_, keys, err := util.DeterministicDepositsAndKeys(1)
	require.NoError(t, err)
	validator := &ethpbv1alpha1.Validator{
		ExitEpoch: params.BeaconConfig().FarFutureEpoch,
		PublicKey: keys[0].PublicKey().Marshal(),
	}
	bs, err := util.NewBeaconState(func(beaconState state.BeaconState) error {
		require.NoError(t, beaconState.SetValidators([]*ethpbv1alpha1.Validator{validator}))
		return nil
	})
	require.NoError(t, err)

	exit := &ethpbv1.SignedVoluntaryExit{
		Message: &ethpbv1.VoluntaryExit{
			Epoch:          0,
			ValidatorIndex: 99,
		},
		Signature: make([]byte, 96),
	}

	broadcaster := &p2pMock.MockBroadcaster{}
	s := &Server{
<<<<<<< HEAD
		ChainInfoFetcher:   &chainMock.ChainService{State: bs},
=======
		ChainInfoFetcher:   &blockchainmock.ChainService{State: state},
>>>>>>> 5ab88da1
		VoluntaryExitsPool: &voluntaryexits.PoolMock{},
		Broadcaster:        broadcaster,
	}

	_, err = s.SubmitVoluntaryExit(ctx, exit)
	require.ErrorContains(t, "Could not get exiting validator", err)
	assert.Equal(t, false, broadcaster.BroadcastCalled)
}

func TestSubmitVoluntaryExit_InvalidExit(t *testing.T) {
	ctx := context.Background()

	_, keys, err := util.DeterministicDepositsAndKeys(1)
	require.NoError(t, err)
	validator := &ethpbv1alpha1.Validator{
		ExitEpoch: params.BeaconConfig().FarFutureEpoch,
		PublicKey: keys[0].PublicKey().Marshal(),
	}
	bs, err := util.NewBeaconState(func(beaconState state.BeaconState) error {
		require.NoError(t, beaconState.SetValidators([]*ethpbv1alpha1.Validator{validator}))
		return nil
	})
	require.NoError(t, err)

	exit := &ethpbv1.SignedVoluntaryExit{
		Message: &ethpbv1.VoluntaryExit{
			Epoch:          0,
			ValidatorIndex: 0,
		},
		Signature: make([]byte, 96),
	}

	broadcaster := &p2pMock.MockBroadcaster{}
	s := &Server{
<<<<<<< HEAD
		ChainInfoFetcher:   &chainMock.ChainService{State: bs},
=======
		ChainInfoFetcher:   &blockchainmock.ChainService{State: state},
>>>>>>> 5ab88da1
		VoluntaryExitsPool: &voluntaryexits.PoolMock{},
		Broadcaster:        broadcaster,
	}

	_, err = s.SubmitVoluntaryExit(ctx, exit)
	require.ErrorContains(t, "Invalid voluntary exit", err)
	assert.Equal(t, false, broadcaster.BroadcastCalled)
}

func TestServer_SubmitAttestations_Ok(t *testing.T) {
	ctx := context.Background()
	params.SetupTestConfigCleanup(t)
	c := params.BeaconConfig()
	// Required for correct committee size calculation.
	c.SlotsPerEpoch = 1
	params.OverrideBeaconConfig(c)

	_, keys, err := util.DeterministicDepositsAndKeys(1)
	require.NoError(t, err)
	validators := []*ethpbv1alpha1.Validator{
		{
			PublicKey: keys[0].PublicKey().Marshal(),
			ExitEpoch: params.BeaconConfig().FarFutureEpoch,
		},
	}
	bs, err := util.NewBeaconState(func(beaconState state.BeaconState) error {
		require.NoError(t, beaconState.SetValidators(validators))
		require.NoError(t, beaconState.SetSlot(1))
		require.NoError(t, beaconState.SetPreviousJustifiedCheckpoint(&ethpbv1alpha1.Checkpoint{
			Epoch: 0,
			Root:  bytesutil.PadTo([]byte("sourceroot1"), 32),
		}))
		return nil
	})
	require.NoError(t, err)
	b := bitfield.NewBitlist(1)
	b.SetBitAt(0, true)

	sourceCheckpoint := &ethpbv1.Checkpoint{
		Epoch: 0,
		Root:  bytesutil.PadTo([]byte("sourceroot1"), 32),
	}
	att1 := &ethpbv1.Attestation{
		AggregationBits: b,
		Data: &ethpbv1.AttestationData{
			Slot:            0,
			Index:           0,
			BeaconBlockRoot: bytesutil.PadTo([]byte("beaconblockroot1"), 32),
			Source:          sourceCheckpoint,
			Target: &ethpbv1.Checkpoint{
				Epoch: 0,
				Root:  bytesutil.PadTo([]byte("targetroot1"), 32),
			},
		},
		Signature: make([]byte, 96),
	}
	att2 := &ethpbv1.Attestation{
		AggregationBits: b,
		Data: &ethpbv1.AttestationData{
			Slot:            0,
			Index:           0,
			BeaconBlockRoot: bytesutil.PadTo([]byte("beaconblockroot2"), 32),
			Source:          sourceCheckpoint,
			Target: &ethpbv1.Checkpoint{
				Epoch: 0,
				Root:  bytesutil.PadTo([]byte("targetroot2"), 32),
			},
		},
		Signature: make([]byte, 96),
	}

	for _, att := range []*ethpbv1.Attestation{att1, att2} {
		sb, err := signing.ComputeDomainAndSign(
			bs,
			slots.ToEpoch(att.Data.Slot),
			att.Data,
			params.BeaconConfig().DomainBeaconAttester,
			keys[0],
		)
		require.NoError(t, err)
		sig, err := bls.SignatureFromBytes(sb)
		require.NoError(t, err)
		att.Signature = sig.Marshal()
	}

	broadcaster := &p2pMock.MockBroadcaster{}
<<<<<<< HEAD
	chainService := &chainMock.ChainService{State: bs}
=======
	chainService := &blockchainmock.ChainService{State: state}
>>>>>>> 5ab88da1
	s := &Server{
		HeadFetcher:       chainService,
		ChainInfoFetcher:  chainService,
		AttestationsPool:  attestations.NewPool(),
		Broadcaster:       broadcaster,
		OperationNotifier: &blockchainmock.MockOperationNotifier{},
	}

	_, err = s.SubmitAttestations(ctx, &ethpbv1.SubmitAttestationsRequest{
		Data: []*ethpbv1.Attestation{att1, att2},
	})
	require.NoError(t, err)
	assert.Equal(t, true, broadcaster.BroadcastCalled)
	assert.Equal(t, 2, len(broadcaster.BroadcastAttestations))
	expectedAtt1, err := att1.HashTreeRoot()
	require.NoError(t, err)
	expectedAtt2, err := att2.HashTreeRoot()
	require.NoError(t, err)
	actualAtt1, err := broadcaster.BroadcastAttestations[0].HashTreeRoot()
	require.NoError(t, err)
	actualAtt2, err := broadcaster.BroadcastAttestations[1].HashTreeRoot()
	require.NoError(t, err)
	for _, r := range [][32]byte{actualAtt1, actualAtt2} {
		assert.Equal(t, true, reflect.DeepEqual(expectedAtt1, r) || reflect.DeepEqual(expectedAtt2, r))
	}
}

func TestServer_SubmitAttestations_ValidAttestationSubmitted(t *testing.T) {
	ctx := grpc.NewContextWithServerTransportStream(context.Background(), &runtime.ServerTransportStream{})

	params.SetupTestConfigCleanup(t)
	c := params.BeaconConfig()
	// Required for correct committee size calculation.
	c.SlotsPerEpoch = 1
	params.OverrideBeaconConfig(c)

	_, keys, err := util.DeterministicDepositsAndKeys(1)
	require.NoError(t, err)
	validators := []*ethpbv1alpha1.Validator{
		{
			PublicKey: keys[0].PublicKey().Marshal(),
			ExitEpoch: params.BeaconConfig().FarFutureEpoch,
		},
	}
	bs, err := util.NewBeaconState(func(beaconState state.BeaconState) error {
		require.NoError(t, beaconState.SetValidators(validators))
		require.NoError(t, beaconState.SetSlot(1))
		require.NoError(t, beaconState.SetPreviousJustifiedCheckpoint(&ethpbv1alpha1.Checkpoint{
			Epoch: 0,
			Root:  bytesutil.PadTo([]byte("sourceroot1"), 32),
		}))
		return nil
	})

	require.NoError(t, err)

	sourceCheckpoint := &ethpbv1.Checkpoint{
		Epoch: 0,
		Root:  bytesutil.PadTo([]byte("sourceroot1"), 32),
	}
	b := bitfield.NewBitlist(1)
	b.SetBitAt(0, true)
	attValid := &ethpbv1.Attestation{
		AggregationBits: b,
		Data: &ethpbv1.AttestationData{
			Slot:            0,
			Index:           0,
			BeaconBlockRoot: bytesutil.PadTo([]byte("beaconblockroot1"), 32),
			Source:          sourceCheckpoint,
			Target: &ethpbv1.Checkpoint{
				Epoch: 0,
				Root:  bytesutil.PadTo([]byte("targetroot1"), 32),
			},
		},
		Signature: make([]byte, 96),
	}
	attInvalidSignature := &ethpbv1.Attestation{
		AggregationBits: b,
		Data: &ethpbv1.AttestationData{
			Slot:            0,
			Index:           0,
			BeaconBlockRoot: bytesutil.PadTo([]byte("beaconblockroot2"), 32),
			Source:          sourceCheckpoint,
			Target: &ethpbv1.Checkpoint{
				Epoch: 0,
				Root:  bytesutil.PadTo([]byte("targetroot2"), 32),
			},
		},
		Signature: make([]byte, 96),
	}

	// Don't sign attInvalidSignature.
	sb, err := signing.ComputeDomainAndSign(
		bs,
		slots.ToEpoch(attValid.Data.Slot),
		attValid.Data,
		params.BeaconConfig().DomainBeaconAttester,
		keys[0],
	)
	require.NoError(t, err)
	sig, err := bls.SignatureFromBytes(sb)
	require.NoError(t, err)
	attValid.Signature = sig.Marshal()

	broadcaster := &p2pMock.MockBroadcaster{}
<<<<<<< HEAD
	chainService := &chainMock.ChainService{State: bs}
=======
	chainService := &blockchainmock.ChainService{State: state}
>>>>>>> 5ab88da1
	s := &Server{
		HeadFetcher:       chainService,
		ChainInfoFetcher:  chainService,
		AttestationsPool:  attestations.NewPool(),
		Broadcaster:       broadcaster,
		OperationNotifier: &blockchainmock.MockOperationNotifier{},
	}

	_, err = s.SubmitAttestations(ctx, &ethpbv1.SubmitAttestationsRequest{
		Data: []*ethpbv1.Attestation{attValid, attInvalidSignature},
	})
	require.ErrorContains(t, "One or more attestations failed validation", err)
	expectedAtt, err := attValid.HashTreeRoot()
	require.NoError(t, err)
	assert.Equal(t, true, broadcaster.BroadcastCalled)
	require.Equal(t, 1, len(broadcaster.BroadcastAttestations))
	broadcastRoot, err := broadcaster.BroadcastAttestations[0].HashTreeRoot()
	require.NoError(t, err)
	require.DeepEqual(t, expectedAtt, broadcastRoot)
}

func TestServer_SubmitAttestations_InvalidAttestationGRPCHeader(t *testing.T) {
	ctx := grpc.NewContextWithServerTransportStream(context.Background(), &runtime.ServerTransportStream{})

	params.SetupTestConfigCleanup(t)
	c := params.BeaconConfig()
	// Required for correct committee size calculation.
	c.SlotsPerEpoch = 1
	params.OverrideBeaconConfig(c)

	_, keys, err := util.DeterministicDepositsAndKeys(1)
	require.NoError(t, err)
	validators := []*ethpbv1alpha1.Validator{
		{
			PublicKey: keys[0].PublicKey().Marshal(),
			ExitEpoch: params.BeaconConfig().FarFutureEpoch,
		},
	}
	bs, err := util.NewBeaconState(func(beaconState state.BeaconState) error {
		require.NoError(t, beaconState.SetValidators(validators))
		require.NoError(t, beaconState.SetSlot(1))
		require.NoError(t, beaconState.SetPreviousJustifiedCheckpoint(&ethpbv1alpha1.Checkpoint{
			Epoch: 0,
			Root:  bytesutil.PadTo([]byte("sourceroot1"), 32),
		}))
		return nil
	})

	require.NoError(t, err)

	b := bitfield.NewBitlist(1)
	b.SetBitAt(0, true)
	att := &ethpbv1.Attestation{
		AggregationBits: b,
		Data: &ethpbv1.AttestationData{
			Slot:            0,
			Index:           0,
			BeaconBlockRoot: bytesutil.PadTo([]byte("beaconblockroot2"), 32),
			Source: &ethpbv1.Checkpoint{
				Epoch: 0,
				Root:  bytesutil.PadTo([]byte("sourceroot2"), 32),
			},
			Target: &ethpbv1.Checkpoint{
				Epoch: 1,
				Root:  bytesutil.PadTo([]byte("targetroot2"), 32),
			},
		},
		Signature: nil,
	}

<<<<<<< HEAD
	chain := &chainMock.ChainService{State: bs}
=======
	chain := &blockchainmock.ChainService{State: state}
>>>>>>> 5ab88da1
	broadcaster := &p2pMock.MockBroadcaster{}
	s := &Server{
		ChainInfoFetcher:  chain,
		AttestationsPool:  attestations.NewPool(),
		Broadcaster:       broadcaster,
		OperationNotifier: &blockchainmock.MockOperationNotifier{},
		HeadFetcher:       chain,
	}

	_, err = s.SubmitAttestations(ctx, &ethpbv1.SubmitAttestationsRequest{
		Data: []*ethpbv1.Attestation{att},
	})
	require.ErrorContains(t, "One or more attestations failed validation", err)
	sts, ok := grpc.ServerTransportStreamFromContext(ctx).(*runtime.ServerTransportStream)
	require.Equal(t, true, ok, "type assertion failed")
	md := sts.Header()
	v, ok := md[strings.ToLower(grpcutil.CustomErrorMetadataKey)]
	require.Equal(t, true, ok, "could not retrieve custom error metadata value")
	assert.DeepEqual(
		t,
		[]string{"{\"failures\":[{\"index\":0,\"message\":\"Incorrect attestation signature: signature must be 96 bytes\"}]}"},
		v,
	)
}<|MERGE_RESOLUTION|>--- conflicted
+++ resolved
@@ -137,11 +137,7 @@
 		Signature: bytesutil.PadTo([]byte("signature2"), 96),
 	}
 	s := &Server{
-<<<<<<< HEAD
-		ChainInfoFetcher: &chainMock.ChainService{State: bs},
-=======
-		ChainInfoFetcher: &blockchainmock.ChainService{State: state},
->>>>>>> 5ab88da1
+		ChainInfoFetcher: &blockchainmock.ChainService{State: bs},
 		AttestationsPool: attestations.NewPool(),
 	}
 	require.NoError(t, s.AttestationsPool.SaveAggregatedAttestations([]*ethpbv1alpha1.Attestation{att1, att2, att3}))
@@ -274,11 +270,7 @@
 	}
 
 	s := &Server{
-<<<<<<< HEAD
-		ChainInfoFetcher: &chainMock.ChainService{State: bs},
-=======
-		ChainInfoFetcher: &blockchainmock.ChainService{State: state},
->>>>>>> 5ab88da1
+		ChainInfoFetcher: &blockchainmock.ChainService{State: bs},
 		SlashingsPool:    &slashings.PoolMock{PendingAttSlashings: []*ethpbv1alpha1.AttesterSlashing{slashing1, slashing2}},
 	}
 
@@ -338,11 +330,7 @@
 	}
 
 	s := &Server{
-<<<<<<< HEAD
-		ChainInfoFetcher: &chainMock.ChainService{State: bs},
-=======
-		ChainInfoFetcher: &blockchainmock.ChainService{State: state},
->>>>>>> 5ab88da1
+		ChainInfoFetcher: &blockchainmock.ChainService{State: bs},
 		SlashingsPool:    &slashings.PoolMock{PendingPropSlashings: []*ethpbv1alpha1.ProposerSlashing{slashing1, slashing2}},
 	}
 
@@ -372,11 +360,7 @@
 	}
 
 	s := &Server{
-<<<<<<< HEAD
-		ChainInfoFetcher:   &chainMock.ChainService{State: bs},
-=======
-		ChainInfoFetcher:   &blockchainmock.ChainService{State: state},
->>>>>>> 5ab88da1
+		ChainInfoFetcher:   &blockchainmock.ChainService{State: bs},
 		VoluntaryExitsPool: &voluntaryexits.PoolMock{Exits: []*ethpbv1alpha1.SignedVoluntaryExit{exit1, exit2}},
 	}
 
@@ -448,11 +432,7 @@
 
 	broadcaster := &p2pMock.MockBroadcaster{}
 	s := &Server{
-<<<<<<< HEAD
-		ChainInfoFetcher: &chainMock.ChainService{State: bs},
-=======
-		ChainInfoFetcher: &blockchainmock.ChainService{State: state},
->>>>>>> 5ab88da1
+		ChainInfoFetcher: &blockchainmock.ChainService{State: bs},
 		SlashingsPool:    &slashings.PoolMock{},
 		Broadcaster:      broadcaster,
 	}
@@ -495,11 +475,7 @@
 
 	broadcaster := &p2pMock.MockBroadcaster{}
 	s := &Server{
-<<<<<<< HEAD
-		ChainInfoFetcher: &chainMock.ChainService{State: bs},
-=======
-		ChainInfoFetcher: &blockchainmock.ChainService{State: state},
->>>>>>> 5ab88da1
+		ChainInfoFetcher: &blockchainmock.ChainService{State: bs},
 		SlashingsPool:    &slashings.PoolMock{},
 		Broadcaster:      broadcaster,
 	}
@@ -563,11 +539,7 @@
 
 	broadcaster := &p2pMock.MockBroadcaster{}
 	s := &Server{
-<<<<<<< HEAD
-		ChainInfoFetcher: &chainMock.ChainService{State: bs},
-=======
-		ChainInfoFetcher: &blockchainmock.ChainService{State: state},
->>>>>>> 5ab88da1
+		ChainInfoFetcher: &blockchainmock.ChainService{State: bs},
 		SlashingsPool:    &slashings.PoolMock{},
 		Broadcaster:      broadcaster,
 	}
@@ -603,11 +575,7 @@
 
 	broadcaster := &p2pMock.MockBroadcaster{}
 	s := &Server{
-<<<<<<< HEAD
-		ChainInfoFetcher: &chainMock.ChainService{State: bs},
-=======
-		ChainInfoFetcher: &blockchainmock.ChainService{State: state},
->>>>>>> 5ab88da1
+		ChainInfoFetcher: &blockchainmock.ChainService{State: bs},
 		SlashingsPool:    &slashings.PoolMock{},
 		Broadcaster:      broadcaster,
 	}
@@ -650,11 +618,7 @@
 
 	broadcaster := &p2pMock.MockBroadcaster{}
 	s := &Server{
-<<<<<<< HEAD
-		ChainInfoFetcher:   &chainMock.ChainService{State: bs},
-=======
-		ChainInfoFetcher:   &blockchainmock.ChainService{State: state},
->>>>>>> 5ab88da1
+		ChainInfoFetcher:   &blockchainmock.ChainService{State: bs},
 		VoluntaryExitsPool: &voluntaryexits.PoolMock{},
 		Broadcaster:        broadcaster,
 	}
@@ -692,11 +656,7 @@
 
 	broadcaster := &p2pMock.MockBroadcaster{}
 	s := &Server{
-<<<<<<< HEAD
-		ChainInfoFetcher:   &chainMock.ChainService{State: bs},
-=======
-		ChainInfoFetcher:   &blockchainmock.ChainService{State: state},
->>>>>>> 5ab88da1
+		ChainInfoFetcher:   &blockchainmock.ChainService{State: bs},
 		VoluntaryExitsPool: &voluntaryexits.PoolMock{},
 		Broadcaster:        broadcaster,
 	}
@@ -731,11 +691,7 @@
 
 	broadcaster := &p2pMock.MockBroadcaster{}
 	s := &Server{
-<<<<<<< HEAD
-		ChainInfoFetcher:   &chainMock.ChainService{State: bs},
-=======
-		ChainInfoFetcher:   &blockchainmock.ChainService{State: state},
->>>>>>> 5ab88da1
+		ChainInfoFetcher:   &blockchainmock.ChainService{State: bs},
 		VoluntaryExitsPool: &voluntaryexits.PoolMock{},
 		Broadcaster:        broadcaster,
 	}
@@ -822,11 +778,7 @@
 	}
 
 	broadcaster := &p2pMock.MockBroadcaster{}
-<<<<<<< HEAD
-	chainService := &chainMock.ChainService{State: bs}
-=======
-	chainService := &blockchainmock.ChainService{State: state}
->>>>>>> 5ab88da1
+	chainService := &blockchainmock.ChainService{State: bs}
 	s := &Server{
 		HeadFetcher:       chainService,
 		ChainInfoFetcher:  chainService,
@@ -932,11 +884,7 @@
 	attValid.Signature = sig.Marshal()
 
 	broadcaster := &p2pMock.MockBroadcaster{}
-<<<<<<< HEAD
-	chainService := &chainMock.ChainService{State: bs}
-=======
-	chainService := &blockchainmock.ChainService{State: state}
->>>>>>> 5ab88da1
+	chainService := &blockchainmock.ChainService{State: bs}
 	s := &Server{
 		HeadFetcher:       chainService,
 		ChainInfoFetcher:  chainService,
@@ -1007,11 +955,7 @@
 		Signature: nil,
 	}
 
-<<<<<<< HEAD
-	chain := &chainMock.ChainService{State: bs}
-=======
-	chain := &blockchainmock.ChainService{State: state}
->>>>>>> 5ab88da1
+	chain := &blockchainmock.ChainService{State: bs}
 	broadcaster := &p2pMock.MockBroadcaster{}
 	s := &Server{
 		ChainInfoFetcher:  chain,
