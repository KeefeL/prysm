package v1

import (
	"github.com/pkg/errors"
	types "github.com/prysmaticlabs/eth2-types"
	"github.com/prysmaticlabs/prysm/beacon-chain/state/stateutil"
	stateTypes "github.com/prysmaticlabs/prysm/beacon-chain/state/types"
	"github.com/prysmaticlabs/prysm/config/features"
	fieldparams "github.com/prysmaticlabs/prysm/config/fieldparams"
	"github.com/prysmaticlabs/prysm/crypto/hash"
	"github.com/prysmaticlabs/prysm/encoding/bytesutil"
	ethpb "github.com/prysmaticlabs/prysm/proto/prysm/v1alpha1"
	"google.golang.org/protobuf/proto"
)

// For our setters, we have a field reference counter through
// which we can track shared field references. This helps when
// performing state copies, as we simply copy the reference to the
// field. When we do need to modify these fields, we
// perform a full copy of the field. This is true of most of our
// fields except for the following below.
// 1) BlockRoots
// 2) StateRoots
// 3) Eth1DataVotes
// 4) RandaoMixes
// 5) HistoricalRoots
// 6) CurrentEpochAttestations
// 7) PreviousEpochAttestations
// 8) Validators
//
// The fields referred to above are instead copied by reference, where
// we simply copy the reference to the underlying object instead of the
// whole object. This is possible due to how we have structured our state
// as we copy the value on read, so as to ensure the underlying object is
// not mutated while it is being accessed during a state read.

const (
	// This specifies the limit till which we process all dirty indices for a certain field.
	// If we have more dirty indices than the threshold, then we rebuild the whole trie. This
	// comes due to the fact that O(alogn) > O(n) beyond a certain value of a.
	indicesLimit = 8000
)

// SetGenesisTime for the beacon state.
func (b *BeaconState) SetGenesisTime(val uint64) error {
	b.lock.Lock()
	defer b.lock.Unlock()

	b.genesisTime = val
	b.markFieldAsDirty(genesisTime)
	return nil
}

// SetGenesisValidatorRoot for the beacon state.
func (b *BeaconState) SetGenesisValidatorRoot(val []byte) error {
	b.lock.Lock()
	defer b.lock.Unlock()

<<<<<<< HEAD
=======
	if len(val) != fieldparams.RootLength {
		return errors.New("incorrect validator root length")
	}
>>>>>>> 0802c8fe
	b.genesisValidatorsRoot = bytesutil.ToBytes32(val)
	b.markFieldAsDirty(genesisValidatorRoot)
	return nil
}

// SetSlot for the beacon state.
func (b *BeaconState) SetSlot(val types.Slot) error {
	b.lock.Lock()
	defer b.lock.Unlock()

	b.slot = val
	b.markFieldAsDirty(slot)
	return nil
}

// SetFork version for the beacon chain.
func (b *BeaconState) SetFork(val *ethpb.Fork) error {
	b.lock.Lock()
	defer b.lock.Unlock()

	fk, ok := proto.Clone(val).(*ethpb.Fork)
	if !ok {
		return errors.New("proto.Clone did not return a fork proto")
	}
	b.fork = fk
	b.markFieldAsDirty(fork)
	return nil
}

// SetHistoricalRoots for the beacon state. Updates the entire
// list to a new value by overwriting the previous one.
func (b *BeaconState) SetHistoricalRoots(val [][]byte) error {
	b.lock.Lock()
	defer b.lock.Unlock()

	b.sharedFieldReferences[historicalRoots].MinusRef()
	b.sharedFieldReferences[historicalRoots] = stateutil.NewRef(1)

	roots := make([][32]byte, len(val))
	for i, r := range val {
<<<<<<< HEAD
		roots[i] = bytesutil.ToBytes32(r)
=======
		copy(roots[i][:], r)
>>>>>>> 0802c8fe
	}
	b.historicalRoots = roots
	b.markFieldAsDirty(historicalRoots)
	return nil
}

// AppendHistoricalRoots for the beacon state. Appends the new value
// to the the end of list.
func (b *BeaconState) AppendHistoricalRoots(root [32]byte) error {
	b.lock.Lock()
	defer b.lock.Unlock()

	roots := b.historicalRoots
	if b.sharedFieldReferences[historicalRoots].Refs() > 1 {
		roots = make([][32]byte, len(b.historicalRoots))
		copy(roots, b.historicalRoots)
		b.sharedFieldReferences[historicalRoots].MinusRef()
		b.sharedFieldReferences[historicalRoots] = stateutil.NewRef(1)
	}

	b.historicalRoots = append(roots, root)
	b.markFieldAsDirty(historicalRoots)
	return nil
}

// Recomputes the branch up the index in the Merkle trie representation
// of the beacon state. This method performs slice reads and the caller MUST
// hold the lock before calling this method.
func (b *BeaconState) recomputeRoot(idx int) {
	hashFunc := hash.CustomSHA256Hasher()
	layers := b.merkleLayers
	// The merkle tree structure looks as follows:
	// [[r1, r2, r3, r4], [parent1, parent2], [root]]
	// Using information about the index which changed, idx, we recompute
	// only its branch up the tree.
	currentIndex := idx
	root := b.merkleLayers[0][idx]
	for i := 0; i < len(layers)-1; i++ {
		isLeft := currentIndex%2 == 0
		neighborIdx := currentIndex ^ 1

		neighbor := make([]byte, 32)
		if layers[i] != nil && len(layers[i]) != 0 && neighborIdx < len(layers[i]) {
			neighbor = layers[i][neighborIdx]
		}
		if isLeft {
			parentHash := hashFunc(append(root, neighbor...))
			root = parentHash[:]
		} else {
			parentHash := hashFunc(append(neighbor, root...))
			root = parentHash[:]
		}
		parentIdx := currentIndex / 2
		// Update the cached layers at the parent index.
		layers[i+1][parentIdx] = root
		currentIndex = parentIdx
	}
	b.merkleLayers = layers
}

func (b *BeaconState) markFieldAsDirty(field stateTypes.FieldIndex) {
	b.dirtyFields[field] = true
}

// addDirtyIndices adds the relevant dirty field indices, so that they
// can be recomputed.
func (b *BeaconState) addDirtyIndices(index stateTypes.FieldIndex, indices []uint64) {
	if b.rebuildTrie[index] {
		return
	}
	// Exit early if balance trie computation isn't enabled.
	if !features.Get().EnableBalanceTrieComputation && index == balances {
		return
	}
	totalIndicesLen := len(b.dirtyIndices[index]) + len(indices)
	if totalIndicesLen > indicesLimit {
		b.rebuildTrie[index] = true
		b.dirtyIndices[index] = []uint64{}
	} else {
		b.dirtyIndices[index] = append(b.dirtyIndices[index], indices...)
	}
}<|MERGE_RESOLUTION|>--- conflicted
+++ resolved
@@ -56,12 +56,9 @@
 	b.lock.Lock()
 	defer b.lock.Unlock()
 
-<<<<<<< HEAD
-=======
 	if len(val) != fieldparams.RootLength {
 		return errors.New("incorrect validator root length")
 	}
->>>>>>> 0802c8fe
 	b.genesisValidatorsRoot = bytesutil.ToBytes32(val)
 	b.markFieldAsDirty(genesisValidatorRoot)
 	return nil
@@ -102,11 +99,7 @@
 
 	roots := make([][32]byte, len(val))
 	for i, r := range val {
-<<<<<<< HEAD
-		roots[i] = bytesutil.ToBytes32(r)
-=======
 		copy(roots[i][:], r)
->>>>>>> 0802c8fe
 	}
 	b.historicalRoots = roots
 	b.markFieldAsDirty(historicalRoots)
