package v2

import (
	"strconv"
	"sync"
	"testing"

	"github.com/prysmaticlabs/prysm/beacon-chain/state/stateutil"
	"github.com/prysmaticlabs/prysm/config/features"
	"github.com/prysmaticlabs/prysm/config/params"
	"github.com/prysmaticlabs/prysm/encoding/bytesutil"
	ethpb "github.com/prysmaticlabs/prysm/proto/prysm/v1alpha1"
	"github.com/prysmaticlabs/prysm/testing/assert"
	"github.com/prysmaticlabs/prysm/testing/require"
)

func TestMain(m *testing.M) {
	resetCfg := features.InitWithReset(&features.Flags{EnableBalanceTrieComputation: true})
	defer resetCfg()
	m.Run()
}

func TestValidatorMap_DistinctCopy(t *testing.T) {
	count := uint64(100)
	vals := make([]*ethpb.Validator, 0, count)
	for i := uint64(1); i < count; i++ {
<<<<<<< HEAD
		someRoot := [32]byte{}
		someKey := [48]byte{}
=======
		someRoot := [fieldparams.RootLength]byte{}
		someKey := [fieldparams.BLSPubkeyLength]byte{}
>>>>>>> 0802c8fe
		copy(someRoot[:], strconv.Itoa(int(i)))
		copy(someKey[:], strconv.Itoa(int(i)))
		vals = append(vals, &ethpb.Validator{
			PublicKey:                  someKey[:],
			WithdrawalCredentials:      someRoot[:],
			EffectiveBalance:           params.BeaconConfig().MaxEffectiveBalance,
			Slashed:                    false,
			ActivationEligibilityEpoch: 1,
			ActivationEpoch:            1,
			ExitEpoch:                  1,
			WithdrawableEpoch:          1,
		})
	}
	handler := stateutil.NewValMapHandler(vals)
	newHandler := handler.Copy()
	wantedPubkey := strconv.Itoa(22)
	handler.Set(bytesutil.ToBytes48([]byte(wantedPubkey)), 27)
	val1, _ := handler.Get(bytesutil.ToBytes48([]byte(wantedPubkey)))
	val2, _ := newHandler.Get(bytesutil.ToBytes48([]byte(wantedPubkey)))
	assert.NotEqual(t, val1, val2, "Values are supposed to be unequal due to copy")
}

func TestInitializeFromProto(t *testing.T) {
	type test struct {
		name  string
		state *ethpb.BeaconStateAltair
		error string
	}
	initTests := []test{
		{
			name:  "nil state",
			state: nil,
			error: "received nil state",
		},
		{
			name: "nil validators",
			state: &ethpb.BeaconStateAltair{
				Slot:       4,
				Validators: nil,
			},
		},
		{
			name:  "empty state",
			state: &ethpb.BeaconStateAltair{},
		},
		// TODO: Add full state. Blocked by testutil migration.
	}
	for _, tt := range initTests {
		t.Run(tt.name, func(t *testing.T) {
			_, err := InitializeFromProto(tt.state)
			if tt.error != "" {
				require.ErrorContains(t, tt.error, err)
			} else {
				require.NoError(t, err)
			}
		})
	}
}

func TestBeaconState_NoDeadlock(t *testing.T) {
	count := uint64(100)
	vals := make([]*ethpb.Validator, 0, count)
	for i := uint64(1); i < count; i++ {
		someRoot := [32]byte{}
		someKey := [48]byte{}
		copy(someRoot[:], strconv.Itoa(int(i)))
		copy(someKey[:], strconv.Itoa(int(i)))
		vals = append(vals, &ethpb.Validator{
			PublicKey:                  someKey[:],
			WithdrawalCredentials:      someRoot[:],
			EffectiveBalance:           params.BeaconConfig().MaxEffectiveBalance,
			Slashed:                    false,
			ActivationEligibilityEpoch: 1,
			ActivationEpoch:            1,
			ExitEpoch:                  1,
			WithdrawableEpoch:          1,
		})
	}
	st, err := InitializeFromProtoUnsafe(&ethpb.BeaconStateAltair{
		Validators: vals,
	})
	assert.NoError(t, err)

	wg := new(sync.WaitGroup)

	wg.Add(1)
	go func() {
		// Continuously lock and unlock the state
		// by acquiring the lock.
		for i := 0; i < 1000; i++ {
			for _, f := range st.stateFieldLeaves {
				f.Lock()
				if f.Empty() {
					f.InsertFieldLayer(make([][]*[fieldparams.RootLength]byte, 10))
				}
				f.Unlock()
				f.FieldReference().AddRef()
			}
		}
		wg.Done()
	}()
	// Constantly read from the offending portion
	// of the code to ensure there is no possible
	// recursive read locking.
	for i := 0; i < 1000; i++ {
		go func() {
			_ = st.FieldReferencesCount()
		}()
	}
	// Test will not terminate in the event of a deadlock.
	wg.Wait()
}

func TestInitializeFromProtoUnsafe(t *testing.T) {
	type test struct {
		name  string
		state *ethpb.BeaconStateAltair
		error string
	}
	initTests := []test{
		{
			name:  "nil state",
			state: nil,
			error: "received nil state",
		},
		{
			name: "nil validators",
			state: &ethpb.BeaconStateAltair{
				Slot:       4,
				Validators: nil,
			},
		},
		{
			name:  "empty state",
			state: &ethpb.BeaconStateAltair{},
		},
		// TODO: Add full state. Blocked by testutil migration.
	}
	_ = initTests
}<|MERGE_RESOLUTION|>--- conflicted
+++ resolved
@@ -7,6 +7,7 @@
 
 	"github.com/prysmaticlabs/prysm/beacon-chain/state/stateutil"
 	"github.com/prysmaticlabs/prysm/config/features"
+	fieldparams "github.com/prysmaticlabs/prysm/config/fieldparams"
 	"github.com/prysmaticlabs/prysm/config/params"
 	"github.com/prysmaticlabs/prysm/encoding/bytesutil"
 	ethpb "github.com/prysmaticlabs/prysm/proto/prysm/v1alpha1"
@@ -24,13 +25,8 @@
 	count := uint64(100)
 	vals := make([]*ethpb.Validator, 0, count)
 	for i := uint64(1); i < count; i++ {
-<<<<<<< HEAD
-		someRoot := [32]byte{}
-		someKey := [48]byte{}
-=======
 		someRoot := [fieldparams.RootLength]byte{}
 		someKey := [fieldparams.BLSPubkeyLength]byte{}
->>>>>>> 0802c8fe
 		copy(someRoot[:], strconv.Itoa(int(i)))
 		copy(someKey[:], strconv.Itoa(int(i)))
 		vals = append(vals, &ethpb.Validator{
@@ -95,7 +91,7 @@
 	vals := make([]*ethpb.Validator, 0, count)
 	for i := uint64(1); i < count; i++ {
 		someRoot := [32]byte{}
-		someKey := [48]byte{}
+		someKey := [fieldparams.BLSPubkeyLength]byte{}
 		copy(someRoot[:], strconv.Itoa(int(i)))
 		copy(someKey[:], strconv.Itoa(int(i)))
 		vals = append(vals, &ethpb.Validator{
