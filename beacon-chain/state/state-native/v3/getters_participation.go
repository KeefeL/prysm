--- conflicted
+++ resolved
@@ -9,11 +9,7 @@
 	b.lock.RLock()
 	defer b.lock.RUnlock()
 
-<<<<<<< HEAD
-	return b.currentEpochParticipationInternal(), nil
-=======
 	return b.currentEpochParticipationVal(), nil
->>>>>>> 0802c8fe
 }
 
 // PreviousEpochParticipation corresponding to participation bits on the beacon chain.
@@ -25,35 +21,20 @@
 	b.lock.RLock()
 	defer b.lock.RUnlock()
 
-<<<<<<< HEAD
-	return b.previousEpochParticipationInternal(), nil
-}
-
-// currentEpochParticipationInternal corresponding to participation bits on the beacon chain.
-// This assumes that a lock is already held on BeaconState.
-func (b *BeaconState) currentEpochParticipationInternal() []byte {
-=======
 	return b.previousEpochParticipationVal(), nil
 }
 
 // currentEpochParticipationVal corresponding to participation bits on the beacon chain.
 // This assumes that a lock is already held on BeaconState.
 func (b *BeaconState) currentEpochParticipationVal() []byte {
->>>>>>> 0802c8fe
 	tmp := make([]byte, len(b.currentEpochParticipation))
 	copy(tmp, b.currentEpochParticipation)
 	return tmp
 }
 
-<<<<<<< HEAD
-// previousEpochParticipationInternal corresponding to participation bits on the beacon chain.
-// This assumes that a lock is already held on BeaconState.
-func (b *BeaconState) previousEpochParticipationInternal() []byte {
-=======
 // previousEpochParticipationVal corresponding to participation bits on the beacon chain.
 // This assumes that a lock is already held on BeaconState.
 func (b *BeaconState) previousEpochParticipationVal() []byte {
->>>>>>> 0802c8fe
 	tmp := make([]byte, len(b.previousEpochParticipation))
 	copy(tmp, b.previousEpochParticipation)
 	return tmp
