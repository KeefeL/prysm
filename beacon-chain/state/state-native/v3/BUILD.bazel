--- conflicted
+++ resolved
@@ -84,11 +84,8 @@
     ],
     embed = [":go_default_library"],
     deps = [
-<<<<<<< HEAD
-=======
         "//beacon-chain/state:go_default_library",
         "//beacon-chain/state/state-native/v1:go_default_library",
->>>>>>> 64c02c40
         "//beacon-chain/state/stateutil:go_default_library",
         "//beacon-chain/state/types:go_default_library",
         "//beacon-chain/state/state-native/v1:go_default_library",
