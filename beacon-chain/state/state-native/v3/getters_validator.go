package v3

import (
	"fmt"

	"github.com/pkg/errors"
	types "github.com/prysmaticlabs/eth2-types"
	"github.com/prysmaticlabs/prysm/beacon-chain/state"
	v1 "github.com/prysmaticlabs/prysm/beacon-chain/state/state-native/v1"
	fieldparams "github.com/prysmaticlabs/prysm/config/fieldparams"
	"github.com/prysmaticlabs/prysm/encoding/bytesutil"
	ethpb "github.com/prysmaticlabs/prysm/proto/prysm/v1alpha1"
)

// ValidatorIndexOutOfRangeError represents an error scenario where a validator does not exist
// at a given index in the validator's array.
type ValidatorIndexOutOfRangeError struct {
	message string
}

// NewValidatorIndexOutOfRangeError creates a new error instance.
func NewValidatorIndexOutOfRangeError(index types.ValidatorIndex) ValidatorIndexOutOfRangeError {
	return ValidatorIndexOutOfRangeError{
		message: fmt.Sprintf("index %d out of range", index),
	}
}

// Error returns the underlying error message.
func (e *ValidatorIndexOutOfRangeError) Error() string {
	return e.message
}

// Validators participating in consensus on the beacon chain.
func (b *BeaconState) Validators() []*ethpb.Validator {
	if b.validators == nil {
		return nil
	}

	b.lock.RLock()
	defer b.lock.RUnlock()

	return b.validatorsInternal()
}

// validatorsInternal participating in consensus on the beacon chain.
// This assumes that a lock is already held on BeaconState.
func (b *BeaconState) validatorsInternal() []*ethpb.Validator {
	if b.validators == nil {
		return nil
	}

	res := make([]*ethpb.Validator, len(b.validators))
	for i := 0; i < len(res); i++ {
		val := b.validators[i]
		if val == nil {
			continue
		}
		res[i] = ethpb.CopyValidator(val)
	}
	return res
}

// references of validators participating in consensus on the beacon chain.
// This assumes that a lock is already held on BeaconState. This does not
// copy fully and instead just copies the reference.
func (b *BeaconState) validatorsReferences() []*ethpb.Validator {
	if b.validators == nil {
		return nil
	}

	res := make([]*ethpb.Validator, len(b.validators))
	for i := 0; i < len(res); i++ {
		validator := b.validators[i]
		if validator == nil {
			continue
		}
		// copy validator reference instead.
		res[i] = validator
	}
	return res
}

// ValidatorAtIndex is the validator at the provided index.
func (b *BeaconState) ValidatorAtIndex(idx types.ValidatorIndex) (*ethpb.Validator, error) {
	if b.validators == nil {
		return &ethpb.Validator{}, nil
	}
	if uint64(len(b.validators)) <= uint64(idx) {
		e := NewValidatorIndexOutOfRangeError(idx)
		return nil, &e
	}

	b.lock.RLock()
	defer b.lock.RUnlock()

	val := b.validators[idx]
	return ethpb.CopyValidator(val), nil
}

// ValidatorAtIndexReadOnly is the validator at the provided index. This method
// doesn't clone the validator.
func (b *BeaconState) ValidatorAtIndexReadOnly(idx types.ValidatorIndex) (state.ReadOnlyValidator, error) {
<<<<<<< HEAD
	if b.validators == nil {
		return nil, ErrNilValidatorsInState
=======
	if !b.hasInnerState() {
		return nil, ErrNilInnerState
	}
	if b.state.Validators == nil {
		return nil, state.ErrNilValidatorsInState
>>>>>>> 64c02c40
	}
	if uint64(len(b.validators)) <= uint64(idx) {
		e := NewValidatorIndexOutOfRangeError(idx)
		return nil, &e
	}

	b.lock.RLock()
	defer b.lock.RUnlock()

	return v1.NewValidator(b.validators[idx])
}

// ValidatorIndexByPubkey returns a given validator by its 48-byte public key.
func (b *BeaconState) ValidatorIndexByPubkey(key [fieldparams.BLSPubkeyLength]byte) (types.ValidatorIndex, bool) {
	if b == nil || b.valMapHandler == nil || b.valMapHandler.IsNil() {
		return 0, false
	}
	b.lock.RLock()
	defer b.lock.RUnlock()
	numOfVals := len(b.validators)

	idx, ok := b.valMapHandler.Get(key)
	if ok && numOfVals <= int(idx) {
		return types.ValidatorIndex(0), false
	}
	return idx, ok
}

// PubkeyAtIndex returns the pubkey at the given
// validator index.
func (b *BeaconState) PubkeyAtIndex(idx types.ValidatorIndex) [fieldparams.BLSPubkeyLength]byte {
	if uint64(idx) >= uint64(len(b.validators)) {
		return [fieldparams.BLSPubkeyLength]byte{}
	}
	b.lock.RLock()
	defer b.lock.RUnlock()

	if b.validators[idx] == nil {
		return [fieldparams.BLSPubkeyLength]byte{}
	}
	return bytesutil.ToBytes48(b.validators[idx].PublicKey)
}

// NumValidators returns the size of the validator registry.
func (b *BeaconState) NumValidators() int {
	b.lock.RLock()
	defer b.lock.RUnlock()

	return len(b.validators)
}

// ReadFromEveryValidator reads values from every validator and applies it to the provided function.
// Warning: This method is potentially unsafe, as it exposes the actual validator registry.
func (b *BeaconState) ReadFromEveryValidator(f func(idx int, val state.ReadOnlyValidator) error) error {
	if b.validators == nil {
		return errors.New("nil validators in state")
	}
	b.lock.RLock()
	validators := b.validators
	b.lock.RUnlock()

	for i, v := range validators {
		v, err := v1.NewValidator(v)
		if err != nil {
			return err
		}
		if err := f(i, v); err != nil {
			return err
		}
	}
	return nil
}

// Balances of validators participating in consensus on the beacon chain.
func (b *BeaconState) Balances() []uint64 {
	if b.balances == nil {
		return nil
	}

	b.lock.RLock()
	defer b.lock.RUnlock()

	return b.balancesInternal()
}

// balancesInternal of validators participating in consensus on the beacon chain.
// This assumes that a lock is already held on BeaconState.
func (b *BeaconState) balancesInternal() []uint64 {
	if b.balances == nil {
		return nil
	}

	res := make([]uint64, len(b.balances))
	copy(res, b.balances)
	return res
}

// BalanceAtIndex of validator with the provided index.
func (b *BeaconState) BalanceAtIndex(idx types.ValidatorIndex) (uint64, error) {
	if b.balances == nil {
		return 0, nil
	}

	b.lock.RLock()
	defer b.lock.RUnlock()

	if uint64(len(b.balances)) <= uint64(idx) {
		return 0, fmt.Errorf("index of %d does not exist", idx)
	}
	return b.balances[idx], nil
}

// BalancesLength returns the length of the balances slice.
func (b *BeaconState) BalancesLength() int {
	if b.balances == nil {
		return 0
	}

	b.lock.RLock()
	defer b.lock.RUnlock()

	return b.balancesLength()
}

// Slashings of validators on the beacon chain.
func (b *BeaconState) Slashings() []uint64 {
	if b.slashings == nil {
		return nil
	}

	b.lock.RLock()
	defer b.lock.RUnlock()

	return b.slashingsInternal()
}

// slashingsInternal of validators on the beacon chain.
// This assumes that a lock is already held on BeaconState.
func (b *BeaconState) slashingsInternal() []uint64 {
	if b.slashings == nil {
		return nil
	}

	res := make([]uint64, len(b.slashings))
	copy(res, b.slashings)
	return res
}

// inactivityScoresInternal of validators participating in consensus on the beacon chain.
// This assumes that a lock is already held on BeaconState.
func (b *BeaconState) inactivityScoresInternal() []uint64 {
	if b.inactivityScores == nil {
		return nil
	}

	res := make([]uint64, len(b.inactivityScores))
	copy(res, b.inactivityScores)
	return res
}

// InactivityScores of validators participating in consensus on the beacon chain.
func (b *BeaconState) InactivityScores() ([]uint64, error) {
	if b.inactivityScores == nil {
		return nil, nil
	}

	b.lock.RLock()
	defer b.lock.RUnlock()

	return b.inactivityScoresInternal(), nil
}<|MERGE_RESOLUTION|>--- conflicted
+++ resolved
@@ -100,16 +100,8 @@
 // ValidatorAtIndexReadOnly is the validator at the provided index. This method
 // doesn't clone the validator.
 func (b *BeaconState) ValidatorAtIndexReadOnly(idx types.ValidatorIndex) (state.ReadOnlyValidator, error) {
-<<<<<<< HEAD
-	if b.validators == nil {
-		return nil, ErrNilValidatorsInState
-=======
-	if !b.hasInnerState() {
-		return nil, ErrNilInnerState
-	}
-	if b.state.Validators == nil {
+	if b.validators == nil {
 		return nil, state.ErrNilValidatorsInState
->>>>>>> 64c02c40
 	}
 	if uint64(len(b.validators)) <= uint64(idx) {
 		e := NewValidatorIndexOutOfRangeError(idx)
