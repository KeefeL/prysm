package v2

import (
	"github.com/pkg/errors"
	ethpb "github.com/prysmaticlabs/prysm/proto/prysm/v1alpha1"
)

// SetPreviousEpochAttestations is not supported for HF1 beacon state.
func (b *BeaconState) SetPreviousEpochAttestations(val []*ethpb.PendingAttestation) error {
	return errors.New("SetPreviousEpochAttestations is not supported for hard fork 1 beacon state")
}

// SetCurrentEpochAttestations is not supported for HF1 beacon state.
func (b *BeaconState) SetCurrentEpochAttestations(val []*ethpb.PendingAttestation) error {
	return errors.New("SetCurrentEpochAttestations is not supported for hard fork 1 beacon state")
}

// AppendCurrentEpochAttestations is not supported for HF1 beacon state.
func (b *BeaconState) AppendCurrentEpochAttestations(val *ethpb.PendingAttestation) error {
	return errors.New("AppendCurrentEpochAttestations is not supported for hard fork 1 beacon state")
}

// AppendPreviousEpochAttestations is not supported for HF1 beacon state.
func (b *BeaconState) AppendPreviousEpochAttestations(val *ethpb.PendingAttestation) error {
	return errors.New("AppendPreviousEpochAttestations is not supported for hard fork 1 beacon state")
}

// RotateAttestations is not supported for HF1 beacon state.
func (b *BeaconState) RotateAttestations() error {
	return errors.New("RotateAttestations is not supported for hard fork 1 beacon state")
<<<<<<< HEAD
}

// ToProto is not supported for HF1 beacon state.
func (b *BeaconState) ToProto() (*v1.BeaconState, error) {
	return nil, errors.New("ToProto is not yet supported for hard fork 1 beacon state")
}

// SetLatestExecutionPayloadHeader is not supported for phase 0 beacon state.
func (b *BeaconState) SetLatestExecutionPayloadHeader(val *ethpb.ExecutionPayloadHeader) error {
	return errors.New("SetLatestExecutionPayloadHeader is not supported for phase 0 beacon state")
=======
>>>>>>> 75936853
}<|MERGE_RESOLUTION|>--- conflicted
+++ resolved
@@ -2,6 +2,7 @@
 
 import (
 	"github.com/pkg/errors"
+	v1 "github.com/prysmaticlabs/prysm/beacon-chain/state/v1"
 	ethpb "github.com/prysmaticlabs/prysm/proto/prysm/v1alpha1"
 )
 
@@ -28,7 +29,6 @@
 // RotateAttestations is not supported for HF1 beacon state.
 func (b *BeaconState) RotateAttestations() error {
 	return errors.New("RotateAttestations is not supported for hard fork 1 beacon state")
-<<<<<<< HEAD
 }
 
 // ToProto is not supported for HF1 beacon state.
@@ -39,6 +39,4 @@
 // SetLatestExecutionPayloadHeader is not supported for phase 0 beacon state.
 func (b *BeaconState) SetLatestExecutionPayloadHeader(val *ethpb.ExecutionPayloadHeader) error {
 	return errors.New("SetLatestExecutionPayloadHeader is not supported for phase 0 beacon state")
-=======
->>>>>>> 75936853
 }