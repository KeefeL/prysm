package blocks

import (
	"context"
	"fmt"

	"github.com/pkg/errors"
	ethpb "github.com/prysmaticlabs/ethereumapis/eth/v1alpha1"
	"github.com/prysmaticlabs/prysm/beacon-chain/core/epoch"
	"github.com/prysmaticlabs/prysm/beacon-chain/core/helpers"
	stateTrie "github.com/prysmaticlabs/prysm/beacon-chain/state"
	"github.com/prysmaticlabs/prysm/shared/attestationutil"
	"github.com/prysmaticlabs/prysm/shared/bls"
	"github.com/prysmaticlabs/prysm/shared/mathutil"
	"github.com/prysmaticlabs/prysm/shared/params"
	"go.opencensus.io/trace"
)

// ProcessAttestations applies processing operations to a block's inner attestation
// records.
func ProcessAttestations(
	ctx context.Context,
	beaconState *stateTrie.BeaconState,
	b *ethpb.SignedBeaconBlock,
) (*stateTrie.BeaconState, error) {
	if err := helpers.VerifyNilBeaconBlock(b); err != nil {
		return nil, err
	}

	var err error
	for idx, attestation := range b.Block.Body.Attestations {
		beaconState, err = ProcessAttestation(ctx, beaconState, attestation)
		if err != nil {
			return nil, errors.Wrapf(err, "could not verify attestation at index %d in block", idx)
		}
	}
	return beaconState, nil
}

// ProcessAttestation verifies an input attestation can pass through processing using the given beacon state.
//
// Spec pseudocode definition:
//  def process_attestation(state: BeaconState, attestation: Attestation) -> None:
//    data = attestation.data
//    assert data.target.epoch in (get_previous_epoch(state), get_current_epoch(state))
//    assert data.target.epoch == compute_epoch_at_slot(data.slot)
//    assert data.slot + MIN_ATTESTATION_INCLUSION_DELAY <= state.slot <= data.slot + SLOTS_PER_EPOCH
//    assert data.index < get_committee_count_per_slot(state, data.target.epoch)
//
//    committee = get_beacon_committee(state, data.slot, data.index)
//    assert len(attestation.aggregation_bits) == len(committee)
//
//    if data.target.epoch == get_current_epoch(state):
//        epoch_participation = state.current_epoch_participation
//        justified_checkpoint = state.current_justified_checkpoint
//    else:
//        epoch_participation = state.previous_epoch_participation
//        justified_checkpoint = state.previous_justified_checkpoint
//
//    # Matching roots
//    is_matching_head = data.beacon_block_root == get_block_root_at_slot(state, data.slot)
//    is_matching_source = data.source == justified_checkpoint
//    is_matching_target = data.target.root == get_block_root(state, data.target.epoch)
//    assert is_matching_source
//
//    # Verify signature
//    assert is_valid_indexed_attestation(state, get_indexed_attestation(state, attestation))
//
//    # Participation flags
//    participation_flags = []
//    if is_matching_head and is_matching_target and state.slot <= data.slot + MIN_ATTESTATION_INCLUSION_DELAY:
//        participation_flags.append(TIMELY_HEAD_FLAG)
//    if is_matching_source and state.slot <= data.slot + integer_squareroot(SLOTS_PER_EPOCH):
//        participation_flags.append(TIMELY_SOURCE_FLAG)
//    if is_matching_target and state.slot <= data.slot + SLOTS_PER_EPOCH:
//        participation_flags.append(TIMELY_TARGET_FLAG)
//
//    # Update epoch participation flags
//    proposer_reward_numerator = 0
//    for index in get_attesting_indices(state, data, attestation.aggregation_bits):
//        for flag, numerator in get_flags_and_numerators():
//            if flag in participation_flags and not has_validator_flags(epoch_participation[index], flag):
//                epoch_participation[index] = add_validator_flags(epoch_participation[index], flag)
//                proposer_reward_numerator += get_base_reward(state, index) * numerator
//
//    # Reward proposer
//    proposer_reward = Gwei(proposer_reward_numerator // (REWARD_DENOMINATOR * PROPOSER_REWARD_QUOTIENT))
//    increase_balance(state, get_beacon_proposer_index(state), proposer_reward)
func ProcessAttestation(
	ctx context.Context,
	beaconState *stateTrie.BeaconState,
	att *ethpb.Attestation,
) (*stateTrie.BeaconState, error) {
	beaconState, err := ProcessAttestationNoVerifySignature(ctx, beaconState, att)
	if err != nil {
		return nil, err
	}
	return beaconState, VerifyAttestationSignature(ctx, beaconState, att)
}

// ProcessAttestationsNoVerifySignature applies processing operations to a block's inner attestation
// records. The only difference would be that the attestation signature would not be verified.
func ProcessAttestationsNoVerifySignature(
	ctx context.Context,
	beaconState *stateTrie.BeaconState,
	b *ethpb.SignedBeaconBlock,
) (*stateTrie.BeaconState, error) {
	if err := helpers.VerifyNilBeaconBlock(b); err != nil {
		return nil, err
	}
	body := b.Block.Body
	var err error
	for idx, attestation := range body.Attestations {
		beaconState, err = ProcessAttestationNoVerifySignature(ctx, beaconState, attestation)
		if err != nil {
			return nil, errors.Wrapf(err, "could not verify attestation at index %d in block", idx)
		}
	}
	return beaconState, nil
}

// ProcessAttestationNoVerifySignature processes the attestation without verifying the attestation signature. This
// method is used to validate attestations whose signatures have already been verified.
func ProcessAttestationNoVerifySignature(
	ctx context.Context,
	beaconState *stateTrie.BeaconState,
	att *ethpb.Attestation,
) (*stateTrie.BeaconState, error) {
	ctx, span := trace.StartSpan(ctx, "core.ProcessAttestationNoVerifySignature")
	defer span.End()

	if err := helpers.ValidateNilAttestation(att); err != nil {
		return nil, err
	}
	currEpoch := helpers.CurrentEpoch(beaconState)
	prevEpoch := helpers.PrevEpoch(beaconState)
	data := att.Data
	if data.Target.Epoch != prevEpoch && data.Target.Epoch != currEpoch {
		return nil, fmt.Errorf(
			"expected target epoch (%d) to be the previous epoch (%d) or the current epoch (%d)",
			data.Target.Epoch,
			prevEpoch,
			currEpoch,
		)
	}
	if err := helpers.ValidateSlotTargetEpoch(att.Data); err != nil {
		return nil, err
	}

	s := att.Data.Slot
	minInclusionCheck := s+params.BeaconConfig().MinAttestationInclusionDelay <= beaconState.Slot()
	if !minInclusionCheck {
		return nil, fmt.Errorf(
			"attestation slot %d + inclusion delay %d > state slot %d",
			s,
			params.BeaconConfig().MinAttestationInclusionDelay,
			beaconState.Slot(),
		)
	}
	epochInclusionCheck := beaconState.Slot() <= s+params.BeaconConfig().SlotsPerEpoch
	if !epochInclusionCheck {
		return nil, fmt.Errorf(
			"state slot %d > attestation slot %d + SLOTS_PER_EPOCH %d",
			beaconState.Slot(),
			s,
			params.BeaconConfig().SlotsPerEpoch,
		)
	}
	activeValidatorCount, err := helpers.ActiveValidatorCount(beaconState, att.Data.Target.Epoch)
	if err != nil {
		return nil, err
	}
	c := helpers.SlotCommitteeCount(activeValidatorCount)
	if att.Data.CommitteeIndex >= c {
		return nil, fmt.Errorf("committee index %d >= committee count %d", att.Data.CommitteeIndex, c)
	}
	if err := helpers.VerifyAttestationBitfieldLengths(beaconState, att); err != nil {
		return nil, errors.Wrap(err, "could not verify attestation bitfields")
	}

	// Verify attesting indices are correct.
	committee, err := helpers.BeaconCommitteeFromState(beaconState, att.Data.Slot, att.Data.CommitteeIndex)
	if err != nil {
		return nil, err
	}
	indexedAtt, err := attestationutil.ConvertToIndexed(ctx, att, committee)
	if err != nil {
		return nil, err
	}
	if err := attestationutil.IsValidAttestationIndices(ctx, indexedAtt); err != nil {
		return nil, err
	}

<<<<<<< HEAD
	var justifiedCheckpt *ethpb.Checkpoint
	var ffgTargetEpoch uint64
	var epochParticipation []byte
	if data.Target.Epoch == currEpoch {
		justifiedCheckpt = beaconState.CurrentJustifiedCheckpoint()
		ffgTargetEpoch = currEpoch
		epochParticipation = beaconState.CurrentEpochParticipation()
	} else {
		justifiedCheckpt = beaconState.PreviousJustifiedCheckpoint()
		ffgTargetEpoch = prevEpoch
		epochParticipation = beaconState.PreviousEpochParticipation()
	}
	if data.Target.Epoch != ffgTargetEpoch {
		return nil, fmt.Errorf("expected target epoch %d, received %d", ffgTargetEpoch, data.Target.Epoch)
	}
	matchingSource := attestationutil.CheckPointIsEqual(data.Source, justifiedCheckpt)
	if !matchingSource {
		return nil, errors.New("source epoch does not match")
	}
	r, err := helpers.BlockRoot(beaconState, data.Target.Epoch)
=======
	if data.Target.Epoch == currEpoch {
		if !beaconState.MatchCurrentJustifiedCheckpoint(data.Source) {
			return nil, errors.New("source check point not equal to current justified checkpoint")
		}
		if err := beaconState.AppendCurrentEpochAttestations(pendingAtt); err != nil {
			return nil, err
		}
	} else {
		if !beaconState.MatchPreviousJustifiedCheckpoint(data.Source) {
			return nil, errors.New("source check point not equal to previous justified checkpoint")
		}
		if err := beaconState.AppendPreviousEpochAttestations(pendingAtt); err != nil {
			return nil, err
		}
	}

	// Verify attesting indices are correct.
	committee, err := helpers.BeaconCommitteeFromState(beaconState, att.Data.Slot, att.Data.CommitteeIndex)
>>>>>>> 6dd26865
	if err != nil {
		return nil, err
	}
	matchingTarget := bytes.Equal(r, data.Target.Root)
	r, err = helpers.BlockRootAtSlot(beaconState, data.Slot)
	if err != nil {
		return nil, err
	}
	matchingHead := bytes.Equal(r, data.BeaconBlockRoot)

	// Process participation flags.
	participatedFlags := make(map[uint8]bool)
	headFlag := params.BeaconConfig().TimelyHeadFlag
	sourceFlag := params.BeaconConfig().TimelySourceFlag
	targetFlag := params.BeaconConfig().TimelyTargetFlag
	if matchingHead && matchingTarget && beaconState.Slot() <= data.Slot+params.BeaconConfig().MinAttestationInclusionDelay {
		participatedFlags[headFlag] = true
	}
	if matchingSource && beaconState.Slot() <= data.Slot+mathutil.IntegerSquareRoot(params.BeaconConfig().SlotsPerEpoch) {
		participatedFlags[sourceFlag] = true
	}
	if matchingTarget && beaconState.Slot() <= data.Slot+params.BeaconConfig().SlotsPerEpoch {
		participatedFlags[targetFlag] = true
	}
	indices, err := attestationutil.AttestingIndices(att.AggregationBits, committee)
	if err != nil {
		return nil, err
	}
	proposerRewardNumerator := uint64(0)
	for _, index := range indices {
		br, err := epoch.BaseReward(beaconState, index)
		if err != nil {
			return nil, err
		}
		if participatedFlags[headFlag] && !helpers.HasValidatorFlag(epochParticipation[index], headFlag) {
			epochParticipation[index] = helpers.AddValidatorFlag(epochParticipation[index], headFlag)
			proposerRewardNumerator += br * params.BeaconConfig().TimelyHeadNumerator
		}
		if participatedFlags[sourceFlag] && !helpers.HasValidatorFlag(epochParticipation[index], sourceFlag) {
			epochParticipation[index] = helpers.AddValidatorFlag(epochParticipation[index], sourceFlag)
			proposerRewardNumerator += br * params.BeaconConfig().TimelySourceNumerator
		}
		if participatedFlags[targetFlag] && !helpers.HasValidatorFlag(epochParticipation[index], targetFlag) {
			epochParticipation[index] = helpers.AddValidatorFlag(epochParticipation[index], targetFlag)
			proposerRewardNumerator += br * params.BeaconConfig().TimelyTargetNumerator
		}
	}

	if data.Target.Epoch == currEpoch {
		if err := beaconState.SetCurrentParticipationBits(epochParticipation); err != nil {
			return nil, err
		}
	} else {
		if err := beaconState.SetPreviousParticipationBits(epochParticipation); err != nil {
			return nil, err
		}
	}
	proposerReward := proposerRewardNumerator / (params.BeaconConfig().RewardDenominator * params.BeaconConfig().ProposerRewardQuotient)
	i, err := helpers.BeaconProposerIndex(beaconState)
	if err != nil {
		return nil, err
	}
	helpers.IncreaseBalance(beaconState, i, proposerReward)
	return beaconState, nil
}

// VerifyAttestationSignature converts and attestation into an indexed attestation and verifies
// the signature in that attestation.
func VerifyAttestationSignature(ctx context.Context, beaconState *stateTrie.BeaconState, att *ethpb.Attestation) error {
	if err := helpers.ValidateNilAttestation(att); err != nil {
		return err
	}
	committee, err := helpers.BeaconCommitteeFromState(beaconState, att.Data.Slot, att.Data.CommitteeIndex)
	if err != nil {
		return err
	}
	indexedAtt, err := attestationutil.ConvertToIndexed(ctx, att, committee)
	if err != nil {
		return err
	}
	return VerifyIndexedAttestation(ctx, beaconState, indexedAtt)
}

// VerifyIndexedAttestation determines the validity of an indexed attestation.
//
// Spec pseudocode definition:
//  def is_valid_indexed_attestation(state: BeaconState, indexed_attestation: IndexedAttestation) -> bool:
//    """
//    Check if ``indexed_attestation`` is not empty, has sorted and unique indices and has a valid aggregate signature.
//    """
//    # Verify indices are sorted and unique
//    indices = indexed_attestation.attesting_indices
//    if len(indices) == 0 or not indices == sorted(set(indices)):
//        return False
//    # Verify aggregate signature
//    pubkeys = [state.validators[i].pubkey for i in indices]
//    domain = get_domain(state, DOMAIN_BEACON_ATTESTER, indexed_attestation.data.target.epoch)
//    signing_root = compute_signing_root(indexed_attestation.data, domain)
//    return bls.FastAggregateVerify(pubkeys, signing_root, indexed_attestation.signature)
func VerifyIndexedAttestation(ctx context.Context, beaconState *stateTrie.BeaconState, indexedAtt *ethpb.IndexedAttestation) error {
	ctx, span := trace.StartSpan(ctx, "core.VerifyIndexedAttestation")
	defer span.End()

	if err := attestationutil.IsValidAttestationIndices(ctx, indexedAtt); err != nil {
		return err
	}
	domain, err := helpers.Domain(beaconState.Fork(), indexedAtt.Data.Target.Epoch, params.BeaconConfig().DomainBeaconAttester, beaconState.GenesisValidatorRoot())
	if err != nil {
		return err
	}
	indices := indexedAtt.AttestingIndices
	var pubkeys []bls.PublicKey
	for i := 0; i < len(indices); i++ {
		pubkeyAtIdx := beaconState.PubkeyAtIndex(indices[i])
		pk, err := bls.PublicKeyFromBytes(pubkeyAtIdx[:])
		if err != nil {
			return errors.Wrap(err, "could not deserialize validator public key")
		}
		pubkeys = append(pubkeys, pk)
	}
	return attestationutil.VerifyIndexedAttestationSig(ctx, indexedAtt, pubkeys, domain)
}<|MERGE_RESOLUTION|>--- conflicted
+++ resolved
@@ -1,8 +1,10 @@
 package blocks
 
 import (
+	"bytes"
 	"context"
 	"fmt"
+	types "github.com/prysmaticlabs/eth2-types"
 
 	"github.com/pkg/errors"
 	ethpb "github.com/prysmaticlabs/ethereumapis/eth/v1alpha1"
@@ -191,9 +193,8 @@
 		return nil, err
 	}
 
-<<<<<<< HEAD
 	var justifiedCheckpt *ethpb.Checkpoint
-	var ffgTargetEpoch uint64
+	var ffgTargetEpoch types.Epoch
 	var epochParticipation []byte
 	if data.Target.Epoch == currEpoch {
 		justifiedCheckpt = beaconState.CurrentJustifiedCheckpoint()
@@ -212,26 +213,6 @@
 		return nil, errors.New("source epoch does not match")
 	}
 	r, err := helpers.BlockRoot(beaconState, data.Target.Epoch)
-=======
-	if data.Target.Epoch == currEpoch {
-		if !beaconState.MatchCurrentJustifiedCheckpoint(data.Source) {
-			return nil, errors.New("source check point not equal to current justified checkpoint")
-		}
-		if err := beaconState.AppendCurrentEpochAttestations(pendingAtt); err != nil {
-			return nil, err
-		}
-	} else {
-		if !beaconState.MatchPreviousJustifiedCheckpoint(data.Source) {
-			return nil, errors.New("source check point not equal to previous justified checkpoint")
-		}
-		if err := beaconState.AppendPreviousEpochAttestations(pendingAtt); err != nil {
-			return nil, err
-		}
-	}
-
-	// Verify attesting indices are correct.
-	committee, err := helpers.BeaconCommitteeFromState(beaconState, att.Data.Slot, att.Data.CommitteeIndex)
->>>>>>> 6dd26865
 	if err != nil {
 		return nil, err
 	}
@@ -250,7 +231,7 @@
 	if matchingHead && matchingTarget && beaconState.Slot() <= data.Slot+params.BeaconConfig().MinAttestationInclusionDelay {
 		participatedFlags[headFlag] = true
 	}
-	if matchingSource && beaconState.Slot() <= data.Slot+mathutil.IntegerSquareRoot(params.BeaconConfig().SlotsPerEpoch) {
+	if matchingSource && beaconState.Slot() <= data.Slot.Add(mathutil.IntegerSquareRoot(uint64(params.BeaconConfig().SlotsPerEpoch))) {
 		participatedFlags[sourceFlag] = true
 	}
 	if matchingTarget && beaconState.Slot() <= data.Slot+params.BeaconConfig().SlotsPerEpoch {
@@ -294,7 +275,9 @@
 	if err != nil {
 		return nil, err
 	}
-	helpers.IncreaseBalance(beaconState, i, proposerReward)
+	if err := helpers.IncreaseBalance(beaconState, i, proposerReward); err != nil {
+		return nil, err
+	}
 	return beaconState, nil
 }
 
