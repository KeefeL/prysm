--- conflicted
+++ resolved
@@ -19,11 +19,7 @@
 // The key for skip slot cache is mixed between state root and state slot.
 // state root is in the mix to defend against different forks with same skip slots
 // to hit the same cache. We don't want beacon states mixed up between different chains.
-<<<<<<< HEAD
-func CacheKey(ctx context.Context, state iface.ReadOnlyBeaconState) ([32]byte, error) {
-=======
-func cacheKey(ctx context.Context, state state.ReadOnlyBeaconState) ([32]byte, error) {
->>>>>>> c0076cc7
+func CacheKey(ctx context.Context, state state.ReadOnlyBeaconState) ([32]byte, error) {
 	bh := state.LatestBlockHeader()
 	if bh == nil {
 		return [32]byte{}, errors.New("block head in state can't be nil")
