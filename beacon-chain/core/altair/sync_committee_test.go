--- conflicted
+++ resolved
@@ -337,17 +337,10 @@
 			wantedErr: "",
 		},
 		{
-<<<<<<< HEAD
-			name: "sync_message.slot == current_slot+CLOCK_DISPARITY-1000ms",
-			args: args{
-				syncMessageSlot: 100,
-				genesisTime:     timeutils.Now().Add(-(100 * time.Duration(params.BeaconConfig().SecondsPerSlot) * time.Second) + params.BeaconNetworkConfig().MaximumGossipClockDisparity + 1000*time.Millisecond),
-=======
 			name: "sync_message.slot == current_slot+CLOCK_DISPARITY+200ms",
 			args: args{
 				syncMessageSlot: 100,
 				genesisTime:     timeutils.Now().Add(-(100*time.Duration(params.BeaconConfig().SecondsPerSlot)*time.Second - params.BeaconNetworkConfig().MaximumGossipClockDisparity - 200*time.Millisecond)),
->>>>>>> d26f52a7
 			},
 			wantedErr: "sync message slot 100 not within allowable range of",
 		},
