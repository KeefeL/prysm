package blockchain

import (
	"context"
	"fmt"
	"math/big"
	"strconv"
	"testing"
	"time"

	"github.com/pkg/errors"
	types "github.com/prysmaticlabs/eth2-types"
	mock "github.com/prysmaticlabs/prysm/beacon-chain/blockchain/testing"
	"github.com/prysmaticlabs/prysm/beacon-chain/cache/depositcache"
	"github.com/prysmaticlabs/prysm/beacon-chain/core/blocks"
	"github.com/prysmaticlabs/prysm/beacon-chain/core/transition"
	"github.com/prysmaticlabs/prysm/beacon-chain/db"
	testDB "github.com/prysmaticlabs/prysm/beacon-chain/db/testing"
	"github.com/prysmaticlabs/prysm/beacon-chain/forkchoice/protoarray"
	"github.com/prysmaticlabs/prysm/beacon-chain/state"
	"github.com/prysmaticlabs/prysm/beacon-chain/state/stategen"
	v1 "github.com/prysmaticlabs/prysm/beacon-chain/state/v1"
	"github.com/prysmaticlabs/prysm/config/features"
	fieldparams "github.com/prysmaticlabs/prysm/config/fieldparams"
	"github.com/prysmaticlabs/prysm/config/params"
	"github.com/prysmaticlabs/prysm/encoding/bytesutil"
	ethpb "github.com/prysmaticlabs/prysm/proto/prysm/v1alpha1"
	"github.com/prysmaticlabs/prysm/proto/prysm/v1alpha1/block"
	"github.com/prysmaticlabs/prysm/proto/prysm/v1alpha1/wrapper"
	"github.com/prysmaticlabs/prysm/testing/assert"
	"github.com/prysmaticlabs/prysm/testing/require"
	"github.com/prysmaticlabs/prysm/testing/util"
	prysmTime "github.com/prysmaticlabs/prysm/time"
)

func TestStore_OnBlock(t *testing.T) {
	ctx := context.Background()

	beaconDB := testDB.SetupDB(t)
	fcs := protoarray.New(0, 0, [32]byte{'a'})
	opts := []Option{
		WithDatabase(beaconDB),
		WithStateGen(stategen.New(beaconDB, false)),
		WithForkChoiceStore(fcs),
	}

	service, err := NewService(ctx, false, opts...)
	require.NoError(t, err)
	genesisStateRoot := [32]byte{}
	genesis := blocks.NewGenesisBlock(genesisStateRoot[:])
	assert.NoError(t, beaconDB.SaveBlock(ctx, wrapper.WrappedPhase0SignedBeaconBlock(genesis)))
	validGenesisRoot, err := genesis.Block.HashTreeRoot()
	require.NoError(t, err)
	st, err := util.NewBeaconState()
	require.NoError(t, err)
	require.NoError(t, service.cfg.BeaconDB.SaveState(ctx, st.Copy(), validGenesisRoot))
	roots, err := blockTree1(t, beaconDB, validGenesisRoot[:])
	require.NoError(t, err)
	random := util.NewBeaconBlock()
	random.Block.Slot = 1
	random.Block.ParentRoot = validGenesisRoot[:]
	assert.NoError(t, beaconDB.SaveBlock(ctx, wrapper.WrappedPhase0SignedBeaconBlock(random)))
	randomParentRoot, err := random.Block.HashTreeRoot()
	assert.NoError(t, err)
	require.NoError(t, service.cfg.BeaconDB.SaveStateSummary(ctx, &ethpb.StateSummary{Slot: st.Slot(), Root: randomParentRoot[:]}))
	require.NoError(t, service.cfg.BeaconDB.SaveState(ctx, st.Copy(), randomParentRoot))
	randomParentRoot2 := roots[1]
	require.NoError(t, service.cfg.BeaconDB.SaveStateSummary(ctx, &ethpb.StateSummary{Slot: st.Slot(), Root: randomParentRoot2}))
	require.NoError(t, service.cfg.BeaconDB.SaveState(ctx, st.Copy(), bytesutil.ToBytes32(randomParentRoot2)))

	tests := []struct {
		name          string
		blk           *ethpb.SignedBeaconBlock
		s             state.BeaconState
		time          uint64
		wantErrString string
	}{
		{
			name:          "parent block root does not have a state",
			blk:           util.NewBeaconBlock(),
			s:             st.Copy(),
			wantErrString: "could not reconstruct parent state",
		},
		{
			name: "block is from the future",
			blk: func() *ethpb.SignedBeaconBlock {
				b := util.NewBeaconBlock()
				b.Block.ParentRoot = randomParentRoot2
				b.Block.Slot = params.BeaconConfig().FarFutureSlot
				return b
			}(),
			s:             st.Copy(),
			wantErrString: "is in the far distant future",
		},
		{
			name: "could not get finalized block",
			blk: func() *ethpb.SignedBeaconBlock {
				b := util.NewBeaconBlock()
				b.Block.ParentRoot = randomParentRoot[:]
				return b
			}(),
			s:             st.Copy(),
			wantErrString: "is not a descendent of the current finalized block",
		},
		{
			name: "same slot as finalized block",
			blk: func() *ethpb.SignedBeaconBlock {
				b := util.NewBeaconBlock()
				b.Block.Slot = 0
				b.Block.ParentRoot = randomParentRoot2
				return b
			}(),
			s:             st.Copy(),
			wantErrString: "block is equal or earlier than finalized block, slot 0 < slot 0",
		},
	}

	for _, tt := range tests {
		t.Run(tt.name, func(t *testing.T) {
			service.store.SetJustifiedCheckpt(&ethpb.Checkpoint{Root: validGenesisRoot[:]})
			service.store.SetBestJustifiedCheckpt(&ethpb.Checkpoint{Root: validGenesisRoot[:]})
			service.store.SetFinalizedCheckpt(&ethpb.Checkpoint{Root: roots[0]})
			service.store.SetPrevFinalizedCheckpt(&ethpb.Checkpoint{Root: validGenesisRoot[:]})

			root, err := tt.blk.Block.HashTreeRoot()
			assert.NoError(t, err)
			err = service.onBlock(ctx, wrapper.WrappedPhase0SignedBeaconBlock(tt.blk), root)
			assert.ErrorContains(t, tt.wantErrString, err)
		})
	}
}

func TestStore_OnBlockBatch(t *testing.T) {
	ctx := context.Background()
	beaconDB := testDB.SetupDB(t)

	opts := []Option{
		WithDatabase(beaconDB),
		WithStateGen(stategen.New(beaconDB, false)),
	}
	service, err := NewService(ctx, false, opts...)
	require.NoError(t, err)

	genesisStateRoot := [32]byte{}
	genesis := blocks.NewGenesisBlock(genesisStateRoot[:])
	assert.NoError(t, beaconDB.SaveBlock(ctx, wrapper.WrappedPhase0SignedBeaconBlock(genesis)))
	gRoot, err := genesis.Block.HashTreeRoot()
	require.NoError(t, err)
	service.store.SetFinalizedCheckpt(&ethpb.Checkpoint{Root: gRoot[:]})

	service.cfg.ForkChoiceStore = protoarray.New(0, 0, [32]byte{})
	service.saveInitSyncBlock(gRoot, wrapper.WrappedPhase0SignedBeaconBlock(genesis))

	st, keys := util.DeterministicGenesisState(t, 64)

	bState := st.Copy()

	var blks []block.SignedBeaconBlock
	var blkRoots [][32]byte
	var firstState state.BeaconState
	for i := 1; i < 10; i++ {
		b, err := util.GenerateFullBlock(bState, keys, util.DefaultBlockGenConfig(), types.Slot(i))
		require.NoError(t, err)
		bState, err = transition.ExecuteStateTransition(ctx, bState, wrapper.WrappedPhase0SignedBeaconBlock(b), false)
		require.NoError(t, err)
		if i == 1 {
			firstState = bState.Copy()
		}
		root, err := b.Block.HashTreeRoot()
		require.NoError(t, err)
		service.saveInitSyncBlock(root, wrapper.WrappedPhase0SignedBeaconBlock(b))
		blks = append(blks, wrapper.WrappedPhase0SignedBeaconBlock(b))
		blkRoots = append(blkRoots, root)
	}

	rBlock, err := blks[0].PbPhase0Block()
	assert.NoError(t, err)
	rBlock.Block.ParentRoot = gRoot[:]
	require.NoError(t, beaconDB.SaveBlock(context.Background(), blks[0]))
	require.NoError(t, service.cfg.StateGen.SaveState(ctx, blkRoots[0], firstState))
	_, _, err = service.onBlockBatch(ctx, blks[1:], blkRoots[1:])
	require.NoError(t, err)
}

func TestRemoveStateSinceLastFinalized_EmptyStartSlot(t *testing.T) {
	ctx := context.Background()
	params.SetupTestConfigCleanup(t)
	params.OverrideBeaconConfig(params.MinimalSpecConfig())

	opts := testServiceOptsWithDB(t)
	service, err := NewService(ctx, false, opts...)
	require.NoError(t, err)
	service.genesisTime = time.Now()

	update, err := service.shouldUpdateCurrentJustified(ctx, &ethpb.Checkpoint{Root: make([]byte, 32)})
	require.NoError(t, err)
	assert.Equal(t, true, update, "Should be able to update justified")
	lastJustifiedBlk := util.NewBeaconBlock()
	lastJustifiedBlk.Block.ParentRoot = bytesutil.PadTo([]byte{'G'}, 32)
	lastJustifiedRoot, err := lastJustifiedBlk.Block.HashTreeRoot()
	require.NoError(t, err)
	newJustifiedBlk := util.NewBeaconBlock()
	newJustifiedBlk.Block.Slot = 1
	newJustifiedBlk.Block.ParentRoot = bytesutil.PadTo(lastJustifiedRoot[:], 32)
	newJustifiedRoot, err := newJustifiedBlk.Block.HashTreeRoot()
	require.NoError(t, err)
	require.NoError(t, service.cfg.BeaconDB.SaveBlock(ctx, wrapper.WrappedPhase0SignedBeaconBlock(newJustifiedBlk)))
	require.NoError(t, service.cfg.BeaconDB.SaveBlock(ctx, wrapper.WrappedPhase0SignedBeaconBlock(lastJustifiedBlk)))

	diff := params.BeaconConfig().SlotsPerEpoch.Sub(1).Mul(params.BeaconConfig().SecondsPerSlot)
	service.genesisTime = time.Unix(time.Now().Unix()-int64(diff), 0)
	service.store.SetJustifiedCheckpt(&ethpb.Checkpoint{Root: lastJustifiedRoot[:]})
	update, err = service.shouldUpdateCurrentJustified(ctx, &ethpb.Checkpoint{Root: newJustifiedRoot[:]})
	require.NoError(t, err)
	assert.Equal(t, true, update, "Should be able to update justified")
}

func TestShouldUpdateJustified_ReturnFalse(t *testing.T) {
	ctx := context.Background()
	params.SetupTestConfigCleanup(t)
	params.OverrideBeaconConfig(params.MinimalSpecConfig())

	opts := testServiceOptsWithDB(t)
	service, err := NewService(ctx, false, opts...)
	require.NoError(t, err)
	service.cfg.ForkChoiceStore = protoarray.New(0, 0, [32]byte{})
	lastJustifiedBlk := util.NewBeaconBlock()
	lastJustifiedBlk.Block.ParentRoot = bytesutil.PadTo([]byte{'G'}, 32)
	lastJustifiedRoot, err := lastJustifiedBlk.Block.HashTreeRoot()
	require.NoError(t, err)
	newJustifiedBlk := util.NewBeaconBlock()
	newJustifiedBlk.Block.ParentRoot = bytesutil.PadTo(lastJustifiedRoot[:], 32)
	newJustifiedRoot, err := newJustifiedBlk.Block.HashTreeRoot()
	require.NoError(t, err)
	require.NoError(t, service.cfg.BeaconDB.SaveBlock(ctx, wrapper.WrappedPhase0SignedBeaconBlock(newJustifiedBlk)))
	require.NoError(t, service.cfg.BeaconDB.SaveBlock(ctx, wrapper.WrappedPhase0SignedBeaconBlock(lastJustifiedBlk)))

	diff := params.BeaconConfig().SlotsPerEpoch.Sub(1).Mul(params.BeaconConfig().SecondsPerSlot)
	service.genesisTime = time.Unix(time.Now().Unix()-int64(diff), 0)
	service.store.SetJustifiedCheckpt(&ethpb.Checkpoint{Root: lastJustifiedRoot[:]})

	update, err := service.shouldUpdateCurrentJustified(ctx, &ethpb.Checkpoint{Root: newJustifiedRoot[:]})
	require.NoError(t, err)
	assert.Equal(t, false, update, "Should not be able to update justified, received true")
}

func TestCachedPreState_CanGetFromStateSummary(t *testing.T) {
	ctx := context.Background()
	beaconDB := testDB.SetupDB(t)

	opts := []Option{
		WithDatabase(beaconDB),
		WithStateGen(stategen.New(beaconDB, false)),
	}
	service, err := NewService(ctx, false, opts...)
	require.NoError(t, err)

	s, err := v1.InitializeFromProto(&ethpb.BeaconState{Slot: 1, GenesisValidatorsRoot: params.BeaconConfig().ZeroHash[:]})
	require.NoError(t, err)

	genesisStateRoot := [32]byte{}
	genesis := blocks.NewGenesisBlock(genesisStateRoot[:])
	assert.NoError(t, beaconDB.SaveBlock(ctx, wrapper.WrappedPhase0SignedBeaconBlock(genesis)))
	gRoot, err := genesis.Block.HashTreeRoot()
	require.NoError(t, err)
	service.store.SetFinalizedCheckpt(&ethpb.Checkpoint{Root: gRoot[:]})
	service.cfg.ForkChoiceStore = protoarray.New(0, 0, [32]byte{})
	service.saveInitSyncBlock(gRoot, wrapper.WrappedPhase0SignedBeaconBlock(genesis))

	b := util.NewBeaconBlock()
	b.Block.Slot = 1
	b.Block.ParentRoot = gRoot[:]
	require.NoError(t, service.cfg.BeaconDB.SaveStateSummary(ctx, &ethpb.StateSummary{Slot: 1, Root: gRoot[:]}))
	require.NoError(t, service.cfg.StateGen.SaveState(ctx, gRoot, s))
	require.NoError(t, service.verifyBlkPreState(ctx, wrapper.WrappedPhase0BeaconBlock(b.Block)))
}

func TestCachedPreState_CanGetFromDB(t *testing.T) {
	ctx := context.Background()
	beaconDB := testDB.SetupDB(t)

	opts := []Option{
		WithDatabase(beaconDB),
		WithStateGen(stategen.New(beaconDB, false)),
	}
	service, err := NewService(ctx, false, opts...)
	require.NoError(t, err)

	genesisStateRoot := [32]byte{}
	genesis := blocks.NewGenesisBlock(genesisStateRoot[:])
	assert.NoError(t, beaconDB.SaveBlock(ctx, wrapper.WrappedPhase0SignedBeaconBlock(genesis)))
	gRoot, err := genesis.Block.HashTreeRoot()
	require.NoError(t, err)
	service.store.SetFinalizedCheckpt(&ethpb.Checkpoint{Root: gRoot[:]})
	service.cfg.ForkChoiceStore = protoarray.New(0, 0, [32]byte{})
	service.saveInitSyncBlock(gRoot, wrapper.WrappedPhase0SignedBeaconBlock(genesis))

	b := util.NewBeaconBlock()
	b.Block.Slot = 1
	service.store.SetFinalizedCheckpt(&ethpb.Checkpoint{Root: gRoot[:]})
	err = service.verifyBlkPreState(ctx, wrapper.WrappedPhase0BeaconBlock(b.Block))
	wanted := "could not reconstruct parent state"
	assert.ErrorContains(t, wanted, err)

	b.Block.ParentRoot = gRoot[:]
	s, err := v1.InitializeFromProto(&ethpb.BeaconState{Slot: 1})
	require.NoError(t, err)
	require.NoError(t, service.cfg.BeaconDB.SaveStateSummary(ctx, &ethpb.StateSummary{Slot: 1, Root: gRoot[:]}))
	require.NoError(t, service.cfg.StateGen.SaveState(ctx, gRoot, s))
	require.NoError(t, service.verifyBlkPreState(ctx, wrapper.WrappedPhase0SignedBeaconBlock(b).Block()))
}

func TestUpdateJustified_CouldUpdateBest(t *testing.T) {
	ctx := context.Background()
	beaconDB := testDB.SetupDB(t)

	opts := []Option{
		WithDatabase(beaconDB),
		WithStateGen(stategen.New(beaconDB, false)),
		WithForkChoiceStore(protoarray.New(0, 0, [32]byte{})),
	}
	service, err := NewService(ctx, false, opts...)
	require.NoError(t, err)

	signedBlock := util.NewBeaconBlock()
	require.NoError(t, beaconDB.SaveBlock(ctx, wrapper.WrappedPhase0SignedBeaconBlock(signedBlock)))
	r, err := signedBlock.Block.HashTreeRoot()
	require.NoError(t, err)
	service.store.SetJustifiedCheckpt(&ethpb.Checkpoint{Root: []byte{'A'}})
	service.store.SetBestJustifiedCheckpt(&ethpb.Checkpoint{Root: []byte{'A'}})
	st, err := util.NewBeaconState()
	require.NoError(t, err)
	require.NoError(t, beaconDB.SaveState(ctx, st.Copy(), r))

	// Could update
	s, err := util.NewBeaconState()
	require.NoError(t, err)
	require.NoError(t, s.SetCurrentJustifiedCheckpoint(&ethpb.Checkpoint{Epoch: 1, Root: r[:]}))
	require.NoError(t, service.updateJustified(context.Background(), s))

	assert.Equal(t, s.CurrentJustifiedCheckpoint().Epoch, service.store.BestJustifiedCheckpt().Epoch, "Incorrect justified epoch in service")

	// Could not update
	service.store.SetBestJustifiedCheckpt(&ethpb.Checkpoint{Root: []byte{'A'}, Epoch: 2})
	require.NoError(t, service.updateJustified(context.Background(), s))

	assert.Equal(t, types.Epoch(2), service.store.BestJustifiedCheckpt().Epoch, "Incorrect justified epoch in service")
}

func TestFillForkChoiceMissingBlocks_CanSave(t *testing.T) {
	ctx := context.Background()
	beaconDB := testDB.SetupDB(t)

	opts := []Option{
		WithDatabase(beaconDB),
		WithStateGen(stategen.New(beaconDB, false)),
	}
	service, err := NewService(ctx, false, opts...)
	require.NoError(t, err)
	service.cfg.ForkChoiceStore = protoarray.New(0, 0, [32]byte{'A'})
	service.store.SetFinalizedCheckpt(&ethpb.Checkpoint{Root: make([]byte, 32)})

	genesisStateRoot := [32]byte{}
	genesis := blocks.NewGenesisBlock(genesisStateRoot[:])
	require.NoError(t, beaconDB.SaveBlock(ctx, wrapper.WrappedPhase0SignedBeaconBlock(genesis)))
	validGenesisRoot, err := genesis.Block.HashTreeRoot()
	require.NoError(t, err)
	st, err := util.NewBeaconState()
	require.NoError(t, err)

	require.NoError(t, service.cfg.BeaconDB.SaveState(ctx, st.Copy(), validGenesisRoot))
	roots, err := blockTree1(t, beaconDB, validGenesisRoot[:])
	require.NoError(t, err)

	beaconState, _ := util.DeterministicGenesisState(t, 32)
	block := util.NewBeaconBlock()
	block.Block.Slot = 9
	block.Block.ParentRoot = roots[8]

	err = service.fillInForkChoiceMissingBlocks(
		context.Background(), wrapper.WrappedPhase0SignedBeaconBlock(block).Block(), beaconState.FinalizedCheckpoint(), beaconState.CurrentJustifiedCheckpoint())
	require.NoError(t, err)

	// 5 nodes from the block tree 1. B0 - B3 - B4 - B6 - B8
	assert.Equal(t, 5, len(service.cfg.ForkChoiceStore.Nodes()), "Miss match nodes")
	assert.Equal(t, true, service.cfg.ForkChoiceStore.HasNode(bytesutil.ToBytes32(roots[4])), "Didn't save node")
	assert.Equal(t, true, service.cfg.ForkChoiceStore.HasNode(bytesutil.ToBytes32(roots[6])), "Didn't save node")
	assert.Equal(t, true, service.cfg.ForkChoiceStore.HasNode(bytesutil.ToBytes32(roots[8])), "Didn't save node")
}

func TestFillForkChoiceMissingBlocks_RootsMatch(t *testing.T) {
	ctx := context.Background()
	beaconDB := testDB.SetupDB(t)

	opts := []Option{
		WithDatabase(beaconDB),
		WithStateGen(stategen.New(beaconDB, false)),
	}
	service, err := NewService(ctx, false, opts...)
	require.NoError(t, err)
	service.cfg.ForkChoiceStore = protoarray.New(0, 0, [32]byte{'A'})
	service.store.SetFinalizedCheckpt(&ethpb.Checkpoint{Root: make([]byte, 32)})

	genesisStateRoot := [32]byte{}
	genesis := blocks.NewGenesisBlock(genesisStateRoot[:])
	require.NoError(t, beaconDB.SaveBlock(ctx, wrapper.WrappedPhase0SignedBeaconBlock(genesis)))
	validGenesisRoot, err := genesis.Block.HashTreeRoot()
	require.NoError(t, err)
	st, err := util.NewBeaconState()
	require.NoError(t, err)

	require.NoError(t, service.cfg.BeaconDB.SaveState(ctx, st.Copy(), validGenesisRoot))
	roots, err := blockTree1(t, beaconDB, validGenesisRoot[:])
	require.NoError(t, err)

	beaconState, _ := util.DeterministicGenesisState(t, 32)
	block := util.NewBeaconBlock()
	block.Block.Slot = 9
	block.Block.ParentRoot = roots[8]

	err = service.fillInForkChoiceMissingBlocks(
		context.Background(), wrapper.WrappedPhase0SignedBeaconBlock(block).Block(), beaconState.FinalizedCheckpoint(), beaconState.CurrentJustifiedCheckpoint())
	require.NoError(t, err)

	// 5 nodes from the block tree 1. B0 - B3 - B4 - B6 - B8
	assert.Equal(t, 5, len(service.cfg.ForkChoiceStore.Nodes()), "Miss match nodes")
	// Ensure all roots and their respective blocks exist.
	wantedRoots := [][]byte{roots[0], roots[3], roots[4], roots[6], roots[8]}
	for i, rt := range wantedRoots {
		assert.Equal(t, true, service.cfg.ForkChoiceStore.HasNode(bytesutil.ToBytes32(rt)), fmt.Sprintf("Didn't save node: %d", i))
		assert.Equal(t, true, service.cfg.BeaconDB.HasBlock(context.Background(), bytesutil.ToBytes32(rt)))
	}
}

func TestFillForkChoiceMissingBlocks_FilterFinalized(t *testing.T) {
	ctx := context.Background()
	beaconDB := testDB.SetupDB(t)

	opts := []Option{
		WithDatabase(beaconDB),
		WithStateGen(stategen.New(beaconDB, false)),
	}
	service, err := NewService(ctx, false, opts...)
	require.NoError(t, err)
	service.cfg.ForkChoiceStore = protoarray.New(0, 0, [32]byte{'A'})
	// Set finalized epoch to 1.
	service.store.SetFinalizedCheckpt(&ethpb.Checkpoint{Epoch: 1})

	genesisStateRoot := [32]byte{}
	genesis := blocks.NewGenesisBlock(genesisStateRoot[:])
	assert.NoError(t, beaconDB.SaveBlock(ctx, wrapper.WrappedPhase0SignedBeaconBlock(genesis)))
	validGenesisRoot, err := genesis.Block.HashTreeRoot()
	assert.NoError(t, err)
	st, err := util.NewBeaconState()
	require.NoError(t, err)

	require.NoError(t, service.cfg.BeaconDB.SaveState(ctx, st.Copy(), validGenesisRoot))

	// Define a tree branch, slot 63 <- 64 <- 65
	b63 := util.NewBeaconBlock()
	b63.Block.Slot = 63
	require.NoError(t, service.cfg.BeaconDB.SaveBlock(ctx, wrapper.WrappedPhase0SignedBeaconBlock(b63)))
	r63, err := b63.Block.HashTreeRoot()
	require.NoError(t, err)
	b64 := util.NewBeaconBlock()
	b64.Block.Slot = 64
	b64.Block.ParentRoot = r63[:]
	require.NoError(t, service.cfg.BeaconDB.SaveBlock(ctx, wrapper.WrappedPhase0SignedBeaconBlock(b64)))
	r64, err := b64.Block.HashTreeRoot()
	require.NoError(t, err)
	b65 := util.NewBeaconBlock()
	b65.Block.Slot = 65
	b65.Block.ParentRoot = r64[:]
	require.NoError(t, service.cfg.BeaconDB.SaveBlock(ctx, wrapper.WrappedPhase0SignedBeaconBlock(b65)))

	beaconState, _ := util.DeterministicGenesisState(t, 32)
	err = service.fillInForkChoiceMissingBlocks(
		context.Background(), wrapper.WrappedPhase0SignedBeaconBlock(b65).Block(), beaconState.FinalizedCheckpoint(), beaconState.CurrentJustifiedCheckpoint())
	require.NoError(t, err)

	// There should be 2 nodes, block 65 and block 64.
	assert.Equal(t, 2, len(service.cfg.ForkChoiceStore.Nodes()), "Miss match nodes")

	// Block with slot 63 should be in fork choice because it's less than finalized epoch 1.
	assert.Equal(t, true, service.cfg.ForkChoiceStore.HasNode(r63), "Didn't save node")
}

// blockTree1 constructs the following tree:
//    /- B1
// B0           /- B5 - B7
//    \- B3 - B4 - B6 - B8
// (B1, and B3 are all from the same slots)
func blockTree1(t *testing.T, beaconDB db.Database, genesisRoot []byte) ([][]byte, error) {
	genesisRoot = bytesutil.PadTo(genesisRoot, 32)
	b0 := util.NewBeaconBlock()
	b0.Block.Slot = 0
	b0.Block.ParentRoot = genesisRoot
	r0, err := b0.Block.HashTreeRoot()
	if err != nil {
		return nil, err
	}
	b1 := util.NewBeaconBlock()
	b1.Block.Slot = 1
	b1.Block.ParentRoot = r0[:]
	r1, err := b1.Block.HashTreeRoot()
	if err != nil {
		return nil, err
	}
	b3 := util.NewBeaconBlock()
	b3.Block.Slot = 3
	b3.Block.ParentRoot = r0[:]
	r3, err := b3.Block.HashTreeRoot()
	if err != nil {
		return nil, err
	}
	b4 := util.NewBeaconBlock()
	b4.Block.Slot = 4
	b4.Block.ParentRoot = r3[:]
	r4, err := b4.Block.HashTreeRoot()
	if err != nil {
		return nil, err
	}
	b5 := util.NewBeaconBlock()
	b5.Block.Slot = 5
	b5.Block.ParentRoot = r4[:]
	r5, err := b5.Block.HashTreeRoot()
	if err != nil {
		return nil, err
	}
	b6 := util.NewBeaconBlock()
	b6.Block.Slot = 6
	b6.Block.ParentRoot = r4[:]
	r6, err := b6.Block.HashTreeRoot()
	if err != nil {
		return nil, err
	}
	b7 := util.NewBeaconBlock()
	b7.Block.Slot = 7
	b7.Block.ParentRoot = r5[:]
	r7, err := b7.Block.HashTreeRoot()
	if err != nil {
		return nil, err
	}
	b8 := util.NewBeaconBlock()
	b8.Block.Slot = 8
	b8.Block.ParentRoot = r6[:]
	r8, err := b8.Block.HashTreeRoot()
	if err != nil {
		return nil, err
	}
	st, err := util.NewBeaconState()
	require.NoError(t, err)

	for _, b := range []*ethpb.SignedBeaconBlock{b0, b1, b3, b4, b5, b6, b7, b8} {
		beaconBlock := util.NewBeaconBlock()
		beaconBlock.Block.Slot = b.Block.Slot
		beaconBlock.Block.ParentRoot = bytesutil.PadTo(b.Block.ParentRoot, 32)
		if err := beaconDB.SaveBlock(context.Background(), wrapper.WrappedPhase0SignedBeaconBlock(beaconBlock)); err != nil {
			return nil, err
		}
		if err := beaconDB.SaveState(context.Background(), st.Copy(), bytesutil.ToBytes32(beaconBlock.Block.ParentRoot)); err != nil {
			return nil, errors.Wrap(err, "could not save state")
		}
	}
	if err := beaconDB.SaveState(context.Background(), st.Copy(), r1); err != nil {
		return nil, err
	}
	if err := beaconDB.SaveState(context.Background(), st.Copy(), r7); err != nil {
		return nil, err
	}
	if err := beaconDB.SaveState(context.Background(), st.Copy(), r8); err != nil {
		return nil, err
	}
	return [][]byte{r0[:], r1[:], nil, r3[:], r4[:], r5[:], r6[:], r7[:], r8[:]}, nil
}

func TestCurrentSlot_HandlesOverflow(t *testing.T) {
	svc := Service{genesisTime: prysmTime.Now().Add(1 * time.Hour)}

	slot := svc.CurrentSlot()
	require.Equal(t, types.Slot(0), slot, "Unexpected slot")
}
func TestAncestorByDB_CtxErr(t *testing.T) {
	ctx, cancel := context.WithCancel(context.Background())
	opts := testServiceOptsWithDB(t)
	service, err := NewService(ctx, false, opts...)
	require.NoError(t, err)

	cancel()
	_, err = service.ancestorByDB(ctx, [32]byte{}, 0)
	require.ErrorContains(t, "context canceled", err)
}

func TestAncestor_HandleSkipSlot(t *testing.T) {
	ctx := context.Background()
	beaconDB := testDB.SetupDB(t)

	fcs := protoarray.New(0, 0, [32]byte{'a'})
	opts := []Option{
		WithDatabase(beaconDB),
		WithStateGen(stategen.New(beaconDB, false)),
		WithForkChoiceStore(fcs),
	}
	service, err := NewService(ctx, false, opts...)
	require.NoError(t, err)

	b1 := util.NewBeaconBlock()
	b1.Block.Slot = 1
	b1.Block.ParentRoot = bytesutil.PadTo([]byte{'a'}, 32)
	r1, err := b1.Block.HashTreeRoot()
	require.NoError(t, err)
	b100 := util.NewBeaconBlock()
	b100.Block.Slot = 100
	b100.Block.ParentRoot = r1[:]
	r100, err := b100.Block.HashTreeRoot()
	require.NoError(t, err)
	b200 := util.NewBeaconBlock()
	b200.Block.Slot = 200
	b200.Block.ParentRoot = r100[:]
	r200, err := b200.Block.HashTreeRoot()
	require.NoError(t, err)
	for _, b := range []*ethpb.SignedBeaconBlock{b1, b100, b200} {
		beaconBlock := util.NewBeaconBlock()
		beaconBlock.Block.Slot = b.Block.Slot
		beaconBlock.Block.ParentRoot = bytesutil.PadTo(b.Block.ParentRoot, 32)
		require.NoError(t, beaconDB.SaveBlock(context.Background(), wrapper.WrappedPhase0SignedBeaconBlock(beaconBlock)))
	}

	// Slots 100 to 200 are skip slots. Requesting root at 150 will yield root at 100. The last physical block.
	r, err := service.ancestor(context.Background(), r200[:], 150)
	require.NoError(t, err)
	if bytesutil.ToBytes32(r) != r100 {
		t.Error("Did not get correct root")
	}

	// Slots 1 to 100 are skip slots. Requesting root at 50 will yield root at 1. The last physical block.
	r, err = service.ancestor(context.Background(), r200[:], 50)
	require.NoError(t, err)
	if bytesutil.ToBytes32(r) != r1 {
		t.Error("Did not get correct root")
	}
}

func TestAncestor_CanUseForkchoice(t *testing.T) {
	ctx := context.Background()
	opts := testServiceOptsWithDB(t)
	service, err := NewService(ctx, false, opts...)
	require.NoError(t, err)

	b1 := util.NewBeaconBlock()
	b1.Block.Slot = 1
	b1.Block.ParentRoot = bytesutil.PadTo([]byte{'a'}, 32)
	r1, err := b1.Block.HashTreeRoot()
	require.NoError(t, err)
	b100 := util.NewBeaconBlock()
	b100.Block.Slot = 100
	b100.Block.ParentRoot = r1[:]
	r100, err := b100.Block.HashTreeRoot()
	require.NoError(t, err)
	b200 := util.NewBeaconBlock()
	b200.Block.Slot = 200
	b200.Block.ParentRoot = r100[:]
	r200, err := b200.Block.HashTreeRoot()
	require.NoError(t, err)
	for _, b := range []*ethpb.SignedBeaconBlock{b1, b100, b200} {
		beaconBlock := util.NewBeaconBlock()
		beaconBlock.Block.Slot = b.Block.Slot
		beaconBlock.Block.ParentRoot = bytesutil.PadTo(b.Block.ParentRoot, 32)
		r, err := b.Block.HashTreeRoot()
		require.NoError(t, err)
		require.NoError(t, service.cfg.ForkChoiceStore.ProcessBlock(context.Background(), b.Block.Slot, r, bytesutil.ToBytes32(b.Block.ParentRoot), [32]byte{}, 0, 0)) // Saves blocks to fork choice store.
	}

	r, err := service.ancestor(context.Background(), r200[:], 150)
	require.NoError(t, err)
	if bytesutil.ToBytes32(r) != r100 {
		t.Error("Did not get correct root")
	}
}

func TestAncestor_CanUseDB(t *testing.T) {
	ctx := context.Background()
	beaconDB := testDB.SetupDB(t)

	fcs := protoarray.New(0, 0, [32]byte{'a'})
	opts := []Option{
		WithDatabase(beaconDB),
		WithStateGen(stategen.New(beaconDB, false)),
		WithForkChoiceStore(fcs),
	}
	service, err := NewService(ctx, false, opts...)
	require.NoError(t, err)

	b1 := util.NewBeaconBlock()
	b1.Block.Slot = 1
	b1.Block.ParentRoot = bytesutil.PadTo([]byte{'a'}, 32)
	r1, err := b1.Block.HashTreeRoot()
	require.NoError(t, err)
	b100 := util.NewBeaconBlock()
	b100.Block.Slot = 100
	b100.Block.ParentRoot = r1[:]
	r100, err := b100.Block.HashTreeRoot()
	require.NoError(t, err)
	b200 := util.NewBeaconBlock()
	b200.Block.Slot = 200
	b200.Block.ParentRoot = r100[:]
	r200, err := b200.Block.HashTreeRoot()
	require.NoError(t, err)
	for _, b := range []*ethpb.SignedBeaconBlock{b1, b100, b200} {
		beaconBlock := util.NewBeaconBlock()
		beaconBlock.Block.Slot = b.Block.Slot
		beaconBlock.Block.ParentRoot = bytesutil.PadTo(b.Block.ParentRoot, 32)
		require.NoError(t, beaconDB.SaveBlock(context.Background(), wrapper.WrappedPhase0SignedBeaconBlock(beaconBlock))) // Saves blocks to DB.
	}

	require.NoError(t, service.cfg.ForkChoiceStore.ProcessBlock(context.Background(), 200, r200, r200, [32]byte{}, 0, 0))

	r, err := service.ancestor(context.Background(), r200[:], 150)
	require.NoError(t, err)
	if bytesutil.ToBytes32(r) != r100 {
		t.Error("Did not get correct root")
	}
}

func TestEnsureRootNotZeroHashes(t *testing.T) {
	ctx := context.Background()
	opts := testServiceOptsNoDB()
	service, err := NewService(ctx, false, opts...)
	require.NoError(t, err)
	service.originBlockRoot = [32]byte{'a'}

	r := service.ensureRootNotZeros(params.BeaconConfig().ZeroHash)
	assert.Equal(t, service.originBlockRoot, r, "Did not get wanted justified root")
	root := [32]byte{'b'}
	r = service.ensureRootNotZeros(root)
	assert.Equal(t, root, r, "Did not get wanted justified root")
}

<<<<<<< HEAD
func TestFinalizedImpliesNewJustified(t *testing.T) {
	beaconDB := testDB.SetupDB(t)
	fcs := protoarray.New(0, 0, [32]byte{'a'})
	opts := []Option{
		WithDatabase(beaconDB),
		WithStateGen(stategen.New(beaconDB, false)),
		WithForkChoiceStore(fcs),
	}
	ctx := context.Background()
	type args struct {
		cachedCheckPoint        *ethpb.Checkpoint
		stateCheckPoint         *ethpb.Checkpoint
		diffFinalizedCheckPoint bool
	}
	tests := []struct {
		name string
		args args
		want *ethpb.Checkpoint
	}{
		{
			name: "Same justified, do nothing",
			args: args{
				cachedCheckPoint: &ethpb.Checkpoint{Epoch: 1, Root: []byte{'a'}},
				stateCheckPoint:  &ethpb.Checkpoint{Epoch: 1, Root: []byte{'a'}},
			},
			want: &ethpb.Checkpoint{Epoch: 1, Root: []byte{'a'}},
		},
		{
			name: "Different justified, higher epoch, cache new justified",
			args: args{
				cachedCheckPoint: &ethpb.Checkpoint{Epoch: 1, Root: []byte{'a'}},
				stateCheckPoint:  &ethpb.Checkpoint{Epoch: 2, Root: []byte{'b'}},
			},
			want: &ethpb.Checkpoint{Epoch: 2, Root: []byte{'b'}},
		},
		{
			name: "finalized has different justified, cache new justified",
			args: args{
				cachedCheckPoint:        &ethpb.Checkpoint{Epoch: 1, Root: []byte{'a'}},
				stateCheckPoint:         &ethpb.Checkpoint{Epoch: 1, Root: []byte{'b'}},
				diffFinalizedCheckPoint: true,
			},
			want: &ethpb.Checkpoint{Epoch: 1, Root: []byte{'b'}},
		},
	}
	for _, test := range tests {
		beaconState, err := util.NewBeaconState()
		require.NoError(t, err)
		require.NoError(t, beaconState.SetCurrentJustifiedCheckpoint(test.args.stateCheckPoint))
		service, err := NewService(ctx, false, opts...)
		require.NoError(t, err)
		service.justifiedCheckpt = test.args.cachedCheckPoint
		require.NoError(t, service.cfg.BeaconDB.SaveStateSummary(ctx, &ethpb.StateSummary{Root: bytesutil.PadTo(test.want.Root, 32)}))
		genesisState, err := util.NewBeaconState()
		require.NoError(t, err)
		require.NoError(t, service.cfg.BeaconDB.SaveState(ctx, genesisState, bytesutil.ToBytes32(test.want.Root)))

		if test.args.diffFinalizedCheckPoint {
			b1 := util.NewBeaconBlock()
			b1.Block.Slot = 1
			b1.Block.ParentRoot = bytesutil.PadTo([]byte{'a'}, 32)
			r1, err := b1.Block.HashTreeRoot()
			require.NoError(t, err)
			b100 := util.NewBeaconBlock()
			b100.Block.Slot = 100
			b100.Block.ParentRoot = r1[:]
			r100, err := b100.Block.HashTreeRoot()
			require.NoError(t, err)
			for _, b := range []*ethpb.SignedBeaconBlock{b1, b100} {
				beaconBlock := util.NewBeaconBlock()
				beaconBlock.Block.Slot = b.Block.Slot
				beaconBlock.Block.ParentRoot = bytesutil.PadTo(b.Block.ParentRoot, 32)
				require.NoError(t, service.cfg.BeaconDB.SaveBlock(context.Background(), wrapper.WrappedPhase0SignedBeaconBlock(beaconBlock)))
			}
			service.finalizedCheckpt = &ethpb.Checkpoint{Root: []byte{'c'}, Epoch: 1}
			service.justifiedCheckpt.Root = r100[:]
		}

		require.NoError(t, service.finalizedImpliesNewJustified(ctx, beaconState))
		assert.Equal(t, true, attestation.CheckPointIsEqual(test.want, service.justifiedCheckpt), "Did not get wanted check point")
	}
}

=======
>>>>>>> 0802c8fe
func TestVerifyBlkDescendant(t *testing.T) {
	beaconDB := testDB.SetupDB(t)
	ctx := context.Background()

	fcs := protoarray.New(0, 0, [32]byte{'a'})
	opts := []Option{
		WithDatabase(beaconDB),
		WithStateGen(stategen.New(beaconDB, false)),
		WithForkChoiceStore(fcs),
	}
	b := util.NewBeaconBlock()
	b.Block.Slot = 1
	r, err := b.Block.HashTreeRoot()
	require.NoError(t, err)
	require.NoError(t, beaconDB.SaveBlock(ctx, wrapper.WrappedPhase0SignedBeaconBlock(b)))

	b1 := util.NewBeaconBlock()
	b1.Block.Slot = 1
	b1.Block.Body.Graffiti = bytesutil.PadTo([]byte{'a'}, 32)
	r1, err := b1.Block.HashTreeRoot()
	require.NoError(t, err)
	require.NoError(t, beaconDB.SaveBlock(ctx, wrapper.WrappedPhase0SignedBeaconBlock(b1)))

	type args struct {
		parentRoot    [32]byte
		finalizedRoot [32]byte
	}
	tests := []struct {
		name      string
		args      args
		wantedErr string
	}{
		{
			name: "could not get finalized block in block service cache",
			args: args{
				finalizedRoot: [32]byte{'a'},
			},
			wantedErr: "nil finalized block",
		},
		{
			name: "could not get finalized block root in DB",
			args: args{
				finalizedRoot: r,
				parentRoot:    [32]byte{'a'},
			},
			wantedErr: "could not get finalized block root",
		},
		{
			name: "is not descendant",
			args: args{
				finalizedRoot: r1,
				parentRoot:    r,
			},
			wantedErr: "is not a descendent of the current finalized block slot",
		},
		{
			name: "is descendant",
			args: args{
				finalizedRoot: r,
				parentRoot:    r,
			},
		},
	}
	for _, tt := range tests {
		service, err := NewService(ctx, false, opts...)
		require.NoError(t, err)
		service.store.SetFinalizedCheckpt(&ethpb.Checkpoint{Root: tt.args.finalizedRoot[:]})
		err = service.VerifyBlkDescendant(ctx, tt.args.parentRoot)
		if tt.wantedErr != "" {
			assert.ErrorContains(t, tt.wantedErr, err)
		} else if err != nil {
			assert.NoError(t, err)
		}
	}
}

func TestUpdateJustifiedInitSync(t *testing.T) {
	ctx := context.Background()
	opts := testServiceOptsWithDB(t)
	service, err := NewService(ctx, false, opts...)
	require.NoError(t, err)

	gBlk := util.NewBeaconBlock()
	gRoot, err := gBlk.Block.HashTreeRoot()
	require.NoError(t, err)
	require.NoError(t, service.cfg.BeaconDB.SaveBlock(ctx, wrapper.WrappedPhase0SignedBeaconBlock(gBlk)))
	require.NoError(t, service.cfg.BeaconDB.SaveGenesisBlockRoot(ctx, gRoot))
	require.NoError(t, service.cfg.BeaconDB.SaveStateSummary(ctx, &ethpb.StateSummary{Root: gRoot[:]}))
	beaconState, _ := util.DeterministicGenesisState(t, 32)
	require.NoError(t, service.cfg.BeaconDB.SaveState(ctx, beaconState, gRoot))
	service.originBlockRoot = gRoot
	currentCp := &ethpb.Checkpoint{Epoch: 1}
	service.store.SetJustifiedCheckpt(currentCp)
	newCp := &ethpb.Checkpoint{Epoch: 2, Root: gRoot[:]}

	require.NoError(t, service.updateJustifiedInitSync(ctx, newCp))

	assert.DeepSSZEqual(t, currentCp, service.PreviousJustifiedCheckpt(), "Incorrect previous justified checkpoint")
	assert.DeepSSZEqual(t, newCp, service.CurrentJustifiedCheckpt(), "Incorrect current justified checkpoint in cache")
	cp, err := service.cfg.BeaconDB.JustifiedCheckpoint(ctx)
	require.NoError(t, err)
	assert.DeepSSZEqual(t, newCp, cp, "Incorrect current justified checkpoint in db")
}

func TestHandleEpochBoundary_BadMetrics(t *testing.T) {
	ctx := context.Background()
	opts := testServiceOptsNoDB()
	service, err := NewService(ctx, false, opts...)
	require.NoError(t, err)

	s, err := util.NewBeaconState()
	require.NoError(t, err)
	require.NoError(t, s.SetSlot(1))
	service.head = &head{state: (*v1.BeaconState)(nil)}

	require.ErrorContains(t, "failed to initialize precompute: nil inner state", service.handleEpochBoundary(ctx, s))
}

func TestHandleEpochBoundary_UpdateFirstSlot(t *testing.T) {
	ctx := context.Background()
	opts := testServiceOptsNoDB()
	service, err := NewService(ctx, false, opts...)
	require.NoError(t, err)

	s, _ := util.DeterministicGenesisState(t, 1024)
	service.head = &head{state: s}
	require.NoError(t, s.SetSlot(2*params.BeaconConfig().SlotsPerEpoch))
	require.NoError(t, service.handleEpochBoundary(ctx, s))
	require.Equal(t, 3*params.BeaconConfig().SlotsPerEpoch, service.nextEpochBoundarySlot)
}

func TestOnBlock_CanFinalize(t *testing.T) {
	ctx := context.Background()
	beaconDB := testDB.SetupDB(t)
	fcs := protoarray.New(0, 0, [32]byte{'a'})
	depositCache, err := depositcache.New()
	require.NoError(t, err)
	opts := []Option{
		WithDatabase(beaconDB),
		WithStateGen(stategen.New(beaconDB, false)),
		WithForkChoiceStore(fcs),
		WithDepositCache(depositCache),
		WithStateNotifier(&mock.MockStateNotifier{}),
	}
	service, err := NewService(ctx, false, opts...)
	require.NoError(t, err)

	gs, keys := util.DeterministicGenesisState(t, 32)
	require.NoError(t, service.saveGenesisData(ctx, gs))
	gBlk, err := service.cfg.BeaconDB.GenesisBlock(ctx)
	require.NoError(t, err)
	gRoot, err := gBlk.Block().HashTreeRoot()
	require.NoError(t, err)
	service.store.SetFinalizedCheckpt(&ethpb.Checkpoint{Root: gRoot[:]})

	testState := gs.Copy()
	for i := types.Slot(1); i <= 4*params.BeaconConfig().SlotsPerEpoch; i++ {
		blk, err := util.GenerateFullBlock(testState, keys, util.DefaultBlockGenConfig(), i)
		require.NoError(t, err)
		r, err := blk.Block.HashTreeRoot()
		require.NoError(t, err)
		require.NoError(t, service.onBlock(ctx, wrapper.WrappedPhase0SignedBeaconBlock(blk), r))
		testState, err = service.cfg.StateGen.StateByRoot(ctx, r)
		require.NoError(t, err)
	}
	require.Equal(t, types.Epoch(3), service.CurrentJustifiedCheckpt().Epoch)
	require.Equal(t, types.Epoch(2), service.FinalizedCheckpt().Epoch)

	// The update should persist in DB.
	j, err := service.cfg.BeaconDB.JustifiedCheckpoint(ctx)
	require.NoError(t, err)
	require.Equal(t, j.Epoch, service.CurrentJustifiedCheckpt().Epoch)
	f, err := service.cfg.BeaconDB.FinalizedCheckpoint(ctx)
	require.NoError(t, err)
	require.Equal(t, f.Epoch, service.FinalizedCheckpt().Epoch)
}

func TestInsertFinalizedDeposits(t *testing.T) {
	ctx := context.Background()
	opts := testServiceOptsWithDB(t)
	depositCache, err := depositcache.New()
	require.NoError(t, err)
	opts = append(opts, WithDepositCache(depositCache))
	service, err := NewService(ctx, false, opts...)
	require.NoError(t, err)

	gs, _ := util.DeterministicGenesisState(t, 32)
	require.NoError(t, service.saveGenesisData(ctx, gs))
	gBlk, err := service.cfg.BeaconDB.GenesisBlock(ctx)
	require.NoError(t, err)
	gRoot, err := gBlk.Block().HashTreeRoot()
	require.NoError(t, err)
	service.store.SetFinalizedCheckpt(&ethpb.Checkpoint{Root: gRoot[:]})
	gs = gs.Copy()
	assert.NoError(t, gs.SetEth1Data(&ethpb.Eth1Data{DepositCount: 10}))
	assert.NoError(t, service.cfg.StateGen.SaveState(ctx, [32]byte{'m', 'o', 'c', 'k'}, gs))
	zeroSig := [96]byte{}
	for i := uint64(0); i < uint64(4*params.BeaconConfig().SlotsPerEpoch); i++ {
		root := []byte(strconv.Itoa(int(i)))
		assert.NoError(t, depositCache.InsertDeposit(ctx, &ethpb.Deposit{Data: &ethpb.Deposit_Data{
			PublicKey:             bytesutil.FromBytes48([fieldparams.BLSPubkeyLength]byte{}),
			WithdrawalCredentials: params.BeaconConfig().ZeroHash[:],
			Amount:                0,
			Signature:             zeroSig[:],
		}, Proof: [][]byte{root}}, 100+i, int64(i), bytesutil.ToBytes32(root)))
	}
	assert.NoError(t, service.insertFinalizedDeposits(ctx, [32]byte{'m', 'o', 'c', 'k'}))
	fDeposits := depositCache.FinalizedDeposits(ctx)
	assert.Equal(t, 9, int(fDeposits.MerkleTrieIndex), "Finalized deposits not inserted correctly")
	deps := depositCache.AllDeposits(ctx, big.NewInt(109))
	for _, d := range deps {
		assert.DeepEqual(t, [][]byte(nil), d.Proof, "Proofs are not empty")
	}
}

func TestRemoveBlockAttestationsInPool_Canonical(t *testing.T) {
	resetCfg := features.InitWithReset(&features.Flags{
		CorrectlyPruneCanonicalAtts: true,
	})
	defer resetCfg()

	genesis, keys := util.DeterministicGenesisState(t, 64)
	b, err := util.GenerateFullBlock(genesis, keys, util.DefaultBlockGenConfig(), 1)
	assert.NoError(t, err)
	r, err := b.Block.HashTreeRoot()
	require.NoError(t, err)

	ctx := context.Background()
	beaconDB := testDB.SetupDB(t)
	service := setupBeaconChain(t, beaconDB)
	require.NoError(t, service.cfg.BeaconDB.SaveStateSummary(ctx, &ethpb.StateSummary{Root: r[:]}))
	require.NoError(t, service.cfg.BeaconDB.SaveGenesisBlockRoot(ctx, r))

	atts := b.Block.Body.Attestations
	require.NoError(t, service.cfg.AttPool.SaveAggregatedAttestations(atts))
	require.NoError(t, service.pruneCanonicalAttsFromPool(ctx, r, wrapper.WrappedPhase0SignedBeaconBlock(b)))
	require.Equal(t, 0, service.cfg.AttPool.AggregatedAttestationCount())
}

func TestRemoveBlockAttestationsInPool_NonCanonical(t *testing.T) {
	resetCfg := features.InitWithReset(&features.Flags{
		CorrectlyPruneCanonicalAtts: true,
	})
	defer resetCfg()

	genesis, keys := util.DeterministicGenesisState(t, 64)
	b, err := util.GenerateFullBlock(genesis, keys, util.DefaultBlockGenConfig(), 1)
	assert.NoError(t, err)
	r, err := b.Block.HashTreeRoot()
	require.NoError(t, err)

	ctx := context.Background()
	beaconDB := testDB.SetupDB(t)
	service := setupBeaconChain(t, beaconDB)

	atts := b.Block.Body.Attestations
	require.NoError(t, service.cfg.AttPool.SaveAggregatedAttestations(atts))
	require.NoError(t, service.pruneCanonicalAttsFromPool(ctx, r, wrapper.WrappedPhase0SignedBeaconBlock(b)))
	require.Equal(t, 1, service.cfg.AttPool.AggregatedAttestationCount())
}<|MERGE_RESOLUTION|>--- conflicted
+++ resolved
@@ -40,11 +40,11 @@
 	fcs := protoarray.New(0, 0, [32]byte{'a'})
 	opts := []Option{
 		WithDatabase(beaconDB),
-		WithStateGen(stategen.New(beaconDB, false)),
+		WithStateGen(stategen.New(beaconDB)),
 		WithForkChoiceStore(fcs),
 	}
 
-	service, err := NewService(ctx, false, opts...)
+	service, err := NewService(ctx, opts...)
 	require.NoError(t, err)
 	genesisStateRoot := [32]byte{}
 	genesis := blocks.NewGenesisBlock(genesisStateRoot[:])
@@ -136,9 +136,9 @@
 
 	opts := []Option{
 		WithDatabase(beaconDB),
-		WithStateGen(stategen.New(beaconDB, false)),
-	}
-	service, err := NewService(ctx, false, opts...)
+		WithStateGen(stategen.New(beaconDB)),
+	}
+	service, err := NewService(ctx, opts...)
 	require.NoError(t, err)
 
 	genesisStateRoot := [32]byte{}
@@ -161,7 +161,7 @@
 	for i := 1; i < 10; i++ {
 		b, err := util.GenerateFullBlock(bState, keys, util.DefaultBlockGenConfig(), types.Slot(i))
 		require.NoError(t, err)
-		bState, err = transition.ExecuteStateTransition(ctx, bState, wrapper.WrappedPhase0SignedBeaconBlock(b), false)
+		bState, err = transition.ExecuteStateTransition(ctx, bState, wrapper.WrappedPhase0SignedBeaconBlock(b))
 		require.NoError(t, err)
 		if i == 1 {
 			firstState = bState.Copy()
@@ -188,7 +188,7 @@
 	params.OverrideBeaconConfig(params.MinimalSpecConfig())
 
 	opts := testServiceOptsWithDB(t)
-	service, err := NewService(ctx, false, opts...)
+	service, err := NewService(ctx, opts...)
 	require.NoError(t, err)
 	service.genesisTime = time.Now()
 
@@ -221,7 +221,7 @@
 	params.OverrideBeaconConfig(params.MinimalSpecConfig())
 
 	opts := testServiceOptsWithDB(t)
-	service, err := NewService(ctx, false, opts...)
+	service, err := NewService(ctx, opts...)
 	require.NoError(t, err)
 	service.cfg.ForkChoiceStore = protoarray.New(0, 0, [32]byte{})
 	lastJustifiedBlk := util.NewBeaconBlock()
@@ -250,9 +250,9 @@
 
 	opts := []Option{
 		WithDatabase(beaconDB),
-		WithStateGen(stategen.New(beaconDB, false)),
-	}
-	service, err := NewService(ctx, false, opts...)
+		WithStateGen(stategen.New(beaconDB)),
+	}
+	service, err := NewService(ctx, opts...)
 	require.NoError(t, err)
 
 	s, err := v1.InitializeFromProto(&ethpb.BeaconState{Slot: 1, GenesisValidatorsRoot: params.BeaconConfig().ZeroHash[:]})
@@ -281,9 +281,9 @@
 
 	opts := []Option{
 		WithDatabase(beaconDB),
-		WithStateGen(stategen.New(beaconDB, false)),
-	}
-	service, err := NewService(ctx, false, opts...)
+		WithStateGen(stategen.New(beaconDB)),
+	}
+	service, err := NewService(ctx, opts...)
 	require.NoError(t, err)
 
 	genesisStateRoot := [32]byte{}
@@ -316,10 +316,10 @@
 
 	opts := []Option{
 		WithDatabase(beaconDB),
-		WithStateGen(stategen.New(beaconDB, false)),
+		WithStateGen(stategen.New(beaconDB)),
 		WithForkChoiceStore(protoarray.New(0, 0, [32]byte{})),
 	}
-	service, err := NewService(ctx, false, opts...)
+	service, err := NewService(ctx, opts...)
 	require.NoError(t, err)
 
 	signedBlock := util.NewBeaconBlock()
@@ -353,9 +353,9 @@
 
 	opts := []Option{
 		WithDatabase(beaconDB),
-		WithStateGen(stategen.New(beaconDB, false)),
-	}
-	service, err := NewService(ctx, false, opts...)
+		WithStateGen(stategen.New(beaconDB)),
+	}
+	service, err := NewService(ctx, opts...)
 	require.NoError(t, err)
 	service.cfg.ForkChoiceStore = protoarray.New(0, 0, [32]byte{'A'})
 	service.store.SetFinalizedCheckpt(&ethpb.Checkpoint{Root: make([]byte, 32)})
@@ -394,9 +394,9 @@
 
 	opts := []Option{
 		WithDatabase(beaconDB),
-		WithStateGen(stategen.New(beaconDB, false)),
-	}
-	service, err := NewService(ctx, false, opts...)
+		WithStateGen(stategen.New(beaconDB)),
+	}
+	service, err := NewService(ctx, opts...)
 	require.NoError(t, err)
 	service.cfg.ForkChoiceStore = protoarray.New(0, 0, [32]byte{'A'})
 	service.store.SetFinalizedCheckpt(&ethpb.Checkpoint{Root: make([]byte, 32)})
@@ -438,9 +438,9 @@
 
 	opts := []Option{
 		WithDatabase(beaconDB),
-		WithStateGen(stategen.New(beaconDB, false)),
-	}
-	service, err := NewService(ctx, false, opts...)
+		WithStateGen(stategen.New(beaconDB)),
+	}
+	service, err := NewService(ctx, opts...)
 	require.NoError(t, err)
 	service.cfg.ForkChoiceStore = protoarray.New(0, 0, [32]byte{'A'})
 	// Set finalized epoch to 1.
@@ -583,7 +583,7 @@
 func TestAncestorByDB_CtxErr(t *testing.T) {
 	ctx, cancel := context.WithCancel(context.Background())
 	opts := testServiceOptsWithDB(t)
-	service, err := NewService(ctx, false, opts...)
+	service, err := NewService(ctx, opts...)
 	require.NoError(t, err)
 
 	cancel()
@@ -598,10 +598,10 @@
 	fcs := protoarray.New(0, 0, [32]byte{'a'})
 	opts := []Option{
 		WithDatabase(beaconDB),
-		WithStateGen(stategen.New(beaconDB, false)),
+		WithStateGen(stategen.New(beaconDB)),
 		WithForkChoiceStore(fcs),
 	}
-	service, err := NewService(ctx, false, opts...)
+	service, err := NewService(ctx, opts...)
 	require.NoError(t, err)
 
 	b1 := util.NewBeaconBlock()
@@ -644,7 +644,7 @@
 func TestAncestor_CanUseForkchoice(t *testing.T) {
 	ctx := context.Background()
 	opts := testServiceOptsWithDB(t)
-	service, err := NewService(ctx, false, opts...)
+	service, err := NewService(ctx, opts...)
 	require.NoError(t, err)
 
 	b1 := util.NewBeaconBlock()
@@ -685,10 +685,10 @@
 	fcs := protoarray.New(0, 0, [32]byte{'a'})
 	opts := []Option{
 		WithDatabase(beaconDB),
-		WithStateGen(stategen.New(beaconDB, false)),
+		WithStateGen(stategen.New(beaconDB)),
 		WithForkChoiceStore(fcs),
 	}
-	service, err := NewService(ctx, false, opts...)
+	service, err := NewService(ctx, opts...)
 	require.NoError(t, err)
 
 	b1 := util.NewBeaconBlock()
@@ -725,7 +725,7 @@
 func TestEnsureRootNotZeroHashes(t *testing.T) {
 	ctx := context.Background()
 	opts := testServiceOptsNoDB()
-	service, err := NewService(ctx, false, opts...)
+	service, err := NewService(ctx, opts...)
 	require.NoError(t, err)
 	service.originBlockRoot = [32]byte{'a'}
 
@@ -736,100 +736,14 @@
 	assert.Equal(t, root, r, "Did not get wanted justified root")
 }
 
-<<<<<<< HEAD
-func TestFinalizedImpliesNewJustified(t *testing.T) {
-	beaconDB := testDB.SetupDB(t)
+func TestVerifyBlkDescendant(t *testing.T) {
+	beaconDB := testDB.SetupDB(t)
+	ctx := context.Background()
+
 	fcs := protoarray.New(0, 0, [32]byte{'a'})
 	opts := []Option{
 		WithDatabase(beaconDB),
-		WithStateGen(stategen.New(beaconDB, false)),
-		WithForkChoiceStore(fcs),
-	}
-	ctx := context.Background()
-	type args struct {
-		cachedCheckPoint        *ethpb.Checkpoint
-		stateCheckPoint         *ethpb.Checkpoint
-		diffFinalizedCheckPoint bool
-	}
-	tests := []struct {
-		name string
-		args args
-		want *ethpb.Checkpoint
-	}{
-		{
-			name: "Same justified, do nothing",
-			args: args{
-				cachedCheckPoint: &ethpb.Checkpoint{Epoch: 1, Root: []byte{'a'}},
-				stateCheckPoint:  &ethpb.Checkpoint{Epoch: 1, Root: []byte{'a'}},
-			},
-			want: &ethpb.Checkpoint{Epoch: 1, Root: []byte{'a'}},
-		},
-		{
-			name: "Different justified, higher epoch, cache new justified",
-			args: args{
-				cachedCheckPoint: &ethpb.Checkpoint{Epoch: 1, Root: []byte{'a'}},
-				stateCheckPoint:  &ethpb.Checkpoint{Epoch: 2, Root: []byte{'b'}},
-			},
-			want: &ethpb.Checkpoint{Epoch: 2, Root: []byte{'b'}},
-		},
-		{
-			name: "finalized has different justified, cache new justified",
-			args: args{
-				cachedCheckPoint:        &ethpb.Checkpoint{Epoch: 1, Root: []byte{'a'}},
-				stateCheckPoint:         &ethpb.Checkpoint{Epoch: 1, Root: []byte{'b'}},
-				diffFinalizedCheckPoint: true,
-			},
-			want: &ethpb.Checkpoint{Epoch: 1, Root: []byte{'b'}},
-		},
-	}
-	for _, test := range tests {
-		beaconState, err := util.NewBeaconState()
-		require.NoError(t, err)
-		require.NoError(t, beaconState.SetCurrentJustifiedCheckpoint(test.args.stateCheckPoint))
-		service, err := NewService(ctx, false, opts...)
-		require.NoError(t, err)
-		service.justifiedCheckpt = test.args.cachedCheckPoint
-		require.NoError(t, service.cfg.BeaconDB.SaveStateSummary(ctx, &ethpb.StateSummary{Root: bytesutil.PadTo(test.want.Root, 32)}))
-		genesisState, err := util.NewBeaconState()
-		require.NoError(t, err)
-		require.NoError(t, service.cfg.BeaconDB.SaveState(ctx, genesisState, bytesutil.ToBytes32(test.want.Root)))
-
-		if test.args.diffFinalizedCheckPoint {
-			b1 := util.NewBeaconBlock()
-			b1.Block.Slot = 1
-			b1.Block.ParentRoot = bytesutil.PadTo([]byte{'a'}, 32)
-			r1, err := b1.Block.HashTreeRoot()
-			require.NoError(t, err)
-			b100 := util.NewBeaconBlock()
-			b100.Block.Slot = 100
-			b100.Block.ParentRoot = r1[:]
-			r100, err := b100.Block.HashTreeRoot()
-			require.NoError(t, err)
-			for _, b := range []*ethpb.SignedBeaconBlock{b1, b100} {
-				beaconBlock := util.NewBeaconBlock()
-				beaconBlock.Block.Slot = b.Block.Slot
-				beaconBlock.Block.ParentRoot = bytesutil.PadTo(b.Block.ParentRoot, 32)
-				require.NoError(t, service.cfg.BeaconDB.SaveBlock(context.Background(), wrapper.WrappedPhase0SignedBeaconBlock(beaconBlock)))
-			}
-			service.finalizedCheckpt = &ethpb.Checkpoint{Root: []byte{'c'}, Epoch: 1}
-			service.justifiedCheckpt.Root = r100[:]
-		}
-
-		require.NoError(t, service.finalizedImpliesNewJustified(ctx, beaconState))
-		assert.Equal(t, true, attestation.CheckPointIsEqual(test.want, service.justifiedCheckpt), "Did not get wanted check point")
-	}
-}
-
-=======
->>>>>>> 0802c8fe
-func TestVerifyBlkDescendant(t *testing.T) {
-	beaconDB := testDB.SetupDB(t)
-	ctx := context.Background()
-
-	fcs := protoarray.New(0, 0, [32]byte{'a'})
-	opts := []Option{
-		WithDatabase(beaconDB),
-		WithStateGen(stategen.New(beaconDB, false)),
+		WithStateGen(stategen.New(beaconDB)),
 		WithForkChoiceStore(fcs),
 	}
 	b := util.NewBeaconBlock()
@@ -886,7 +800,7 @@
 		},
 	}
 	for _, tt := range tests {
-		service, err := NewService(ctx, false, opts...)
+		service, err := NewService(ctx, opts...)
 		require.NoError(t, err)
 		service.store.SetFinalizedCheckpt(&ethpb.Checkpoint{Root: tt.args.finalizedRoot[:]})
 		err = service.VerifyBlkDescendant(ctx, tt.args.parentRoot)
@@ -901,7 +815,7 @@
 func TestUpdateJustifiedInitSync(t *testing.T) {
 	ctx := context.Background()
 	opts := testServiceOptsWithDB(t)
-	service, err := NewService(ctx, false, opts...)
+	service, err := NewService(ctx, opts...)
 	require.NoError(t, err)
 
 	gBlk := util.NewBeaconBlock()
@@ -929,7 +843,7 @@
 func TestHandleEpochBoundary_BadMetrics(t *testing.T) {
 	ctx := context.Background()
 	opts := testServiceOptsNoDB()
-	service, err := NewService(ctx, false, opts...)
+	service, err := NewService(ctx, opts...)
 	require.NoError(t, err)
 
 	s, err := util.NewBeaconState()
@@ -943,7 +857,7 @@
 func TestHandleEpochBoundary_UpdateFirstSlot(t *testing.T) {
 	ctx := context.Background()
 	opts := testServiceOptsNoDB()
-	service, err := NewService(ctx, false, opts...)
+	service, err := NewService(ctx, opts...)
 	require.NoError(t, err)
 
 	s, _ := util.DeterministicGenesisState(t, 1024)
@@ -961,12 +875,12 @@
 	require.NoError(t, err)
 	opts := []Option{
 		WithDatabase(beaconDB),
-		WithStateGen(stategen.New(beaconDB, false)),
+		WithStateGen(stategen.New(beaconDB)),
 		WithForkChoiceStore(fcs),
 		WithDepositCache(depositCache),
 		WithStateNotifier(&mock.MockStateNotifier{}),
 	}
-	service, err := NewService(ctx, false, opts...)
+	service, err := NewService(ctx, opts...)
 	require.NoError(t, err)
 
 	gs, keys := util.DeterministicGenesisState(t, 32)
@@ -1005,7 +919,7 @@
 	depositCache, err := depositcache.New()
 	require.NoError(t, err)
 	opts = append(opts, WithDepositCache(depositCache))
-	service, err := NewService(ctx, false, opts...)
+	service, err := NewService(ctx, opts...)
 	require.NoError(t, err)
 
 	gs, _ := util.DeterministicGenesisState(t, 32)
