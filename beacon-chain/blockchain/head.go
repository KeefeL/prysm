package blockchain

import (
	"bytes"
	"context"
	"fmt"

	"github.com/pkg/errors"
	types "github.com/prysmaticlabs/eth2-types"
	"github.com/prysmaticlabs/prysm/beacon-chain/core/feed"
	statefeed "github.com/prysmaticlabs/prysm/beacon-chain/core/feed/state"
	"github.com/prysmaticlabs/prysm/beacon-chain/core/helpers"
	"github.com/prysmaticlabs/prysm/beacon-chain/core/time"
	"github.com/prysmaticlabs/prysm/beacon-chain/forkchoice/protoarray"
	"github.com/prysmaticlabs/prysm/beacon-chain/state"
	"github.com/prysmaticlabs/prysm/config/features"
	"github.com/prysmaticlabs/prysm/config/params"
	"github.com/prysmaticlabs/prysm/encoding/bytesutil"
	ethpbv1 "github.com/prysmaticlabs/prysm/proto/eth/v1"
	"github.com/prysmaticlabs/prysm/proto/prysm/v1alpha1/block"
	"github.com/prysmaticlabs/prysm/time/slots"
	"github.com/sirupsen/logrus"
	"go.opencensus.io/trace"
)

// This defines the current chain service's view of head.
type head struct {
	slot  types.Slot              // current head slot.
	root  [32]byte                // current head root.
	block block.SignedBeaconBlock // current head block.
	state state.BeaconState       // current head state.
}

// Determined the head from the fork choice service and saves its new data
// (head root, head block, and head state) to the local service cache.
func (s *Service) updateHead(ctx context.Context, balances []uint64) error {
	ctx, span := trace.StartSpan(ctx, "blockChain.updateHead")
	defer span.End()

	// To get the proper head update, a node first checks its best justified
	// can become justified. This is designed to prevent bounce attack and
	// ensure head gets its best justified info.
	if s.bestJustifiedCheckpt.Epoch > s.justifiedCheckpt.Epoch {
		s.justifiedCheckpt = s.bestJustifiedCheckpt
		if err := s.cacheJustifiedStateBalances(ctx, bytesutil.ToBytes32(s.justifiedCheckpt.Root)); err != nil {
			return err
		}
	}

	// Get head from the fork choice service.
	f := s.finalizedCheckpt
	j := s.justifiedCheckpt
	// To get head before the first justified epoch, the fork choice will start with genesis root
	// instead of zero hashes.
	headStartRoot := bytesutil.ToBytes32(j.Root)
	if headStartRoot == params.BeaconConfig().ZeroHash {
		headStartRoot = s.genesisRoot
	}

	// In order to process head, fork choice store requires justified info.
	// If the fork choice store is missing justified block info, a node should
	// re-initiate fork choice store using the latest justified info.
	// This recovers a fatal condition and should not happen in run time.
	if !s.cfg.ForkChoiceStore.HasNode(headStartRoot) {
		jb, err := s.cfg.BeaconDB.Block(ctx, headStartRoot)
		if err != nil {
			return err
		}
		s.cfg.ForkChoiceStore = protoarray.New(j.Epoch, f.Epoch, bytesutil.ToBytes32(f.Root))
		if err := s.insertBlockToForkChoiceStore(ctx, jb.Block(), headStartRoot, f, j); err != nil {
			return err
		}
	}

	headRoot, err := s.cfg.ForkChoiceStore.Head(ctx, j.Epoch, headStartRoot, balances, f.Epoch)
	if err != nil {
		return err
	}

	// Save head to the local service cache.
	return s.saveHead(ctx, headRoot)
}

// This saves head info to the local service cache, it also saves the
// new head root to the DB.
func (s *Service) saveHead(ctx context.Context, headRoot [32]byte) error {
	ctx, span := trace.StartSpan(ctx, "blockChain.saveHead")
	defer span.End()

	// Do nothing if head hasn't changed.
	r, err := s.HeadRoot(ctx)
	if err != nil {
		return err
	}
	if headRoot == bytesutil.ToBytes32(r) {
		return nil
	}

	// If the head state is not available, just return nil.
	// There's nothing to cache
	if !s.cfg.BeaconDB.HasStateSummary(ctx, headRoot) {
		return nil
	}

	// Get the new head block from DB.
	newHeadBlock, err := s.cfg.BeaconDB.Block(ctx, headRoot)
	if err != nil {
		return err
	}
	if newHeadBlock == nil || newHeadBlock.IsNil() || newHeadBlock.Block().IsNil() {
		return errors.New("cannot save nil head block")
	}

	// Get the new head state from cached state or DB.
	newHeadState, err := s.cfg.StateGen.StateByRoot(ctx, headRoot)
	if err != nil {
		return errors.Wrap(err, "could not retrieve head state in DB")
	}
	if newHeadState == nil || newHeadState.IsNil() {
		return errors.New("cannot save nil head state")
	}

	// A chain re-org occurred, so we fire an event notifying the rest of the services.
	headSlot := s.HeadSlot()
	newHeadSlot := newHeadBlock.Block().Slot()
	oldHeadRoot := s.headRoot()
	oldStateRoot := s.headBlock().Block().StateRoot()
	newStateRoot := newHeadBlock.Block().StateRoot()
	if bytesutil.ToBytes32(newHeadBlock.Block().ParentRoot()) != bytesutil.ToBytes32(r) {
		log.WithFields(logrus.Fields{
			"newSlot": fmt.Sprintf("%d", newHeadSlot),
			"oldSlot": fmt.Sprintf("%d", headSlot),
		}).Debug("Chain reorg occurred")
		absoluteSlotDifference := slots.AbsoluteValueSlotDifference(newHeadSlot, headSlot)
		s.cfg.StateNotifier.StateFeed().Send(&feed.Event{
			Type: statefeed.Reorg,
			Data: &ethpbv1.EventChainReorg{
				Slot:         newHeadSlot,
				Depth:        absoluteSlotDifference,
				OldHeadBlock: oldHeadRoot[:],
				NewHeadBlock: headRoot[:],
				OldHeadState: oldStateRoot,
				NewHeadState: newStateRoot,
				Epoch:        slots.ToEpoch(newHeadSlot),
			},
		})

		if err := s.saveOrphanedAtts(ctx, oldHeadRoot, headRoot); err != nil {
			return err
		}

		reorgCount.Inc()
	}

	// Cache the new head info.
	s.setHead(headRoot, newHeadBlock, newHeadState)

	// Save the new head root to DB.
	if err := s.cfg.BeaconDB.SaveHeadBlockRoot(ctx, headRoot); err != nil {
		return errors.Wrap(err, "could not save head root in DB")
	}

	// Forward an event capturing a new chain head over a common event feed
	// done in a goroutine to avoid blocking the critical runtime main routine.
	go func() {
		if err := s.notifyNewHeadEvent(newHeadSlot, newHeadState, newStateRoot, headRoot[:]); err != nil {
			log.WithError(err).Error("Could not notify event feed of new chain head")
		}
	}()

	return nil
}

// This gets called to update canonical root mapping. It does not save head block
// root in DB. With the inception of initial-sync-cache-state flag, it uses finalized
// check point as anchors to resume sync therefore head is no longer needed to be saved on per slot basis.
func (s *Service) saveHeadNoDB(ctx context.Context, b block.SignedBeaconBlock, r [32]byte, hs state.BeaconState) error {
	if err := helpers.VerifyNilBeaconBlock(b); err != nil {
		return err
	}
	cachedHeadRoot, err := s.HeadRoot(ctx)
	if err != nil {
		return errors.Wrap(err, "could not get head root from cache")
	}
	if bytes.Equal(r[:], cachedHeadRoot) {
		return nil
	}

	s.setHeadInitialSync(r, b.Copy(), hs)
	return nil
}

// This sets head view object which is used to track the head slot, root, block and state.
func (s *Service) setHead(root [32]byte, block block.SignedBeaconBlock, state state.BeaconState) {
	s.headLock.Lock()
	defer s.headLock.Unlock()

	// This does a full copy of the block and state.
	s.head = &head{
		slot:  block.Block().Slot(),
		root:  root,
		block: block.Copy(),
		state: state.Copy(),
	}
}

// This sets head view object which is used to track the head slot, root, block and state. The method
// assumes that state being passed into the method will not be modified by any other alternate
// caller which holds the state's reference.
func (s *Service) setHeadInitialSync(root [32]byte, block block.SignedBeaconBlock, state state.BeaconState) {
	s.headLock.Lock()
	defer s.headLock.Unlock()

	// This does a full copy of the block only.
	s.head = &head{
		slot:  block.Block().Slot(),
		root:  root,
		block: block.Copy(),
		state: state,
	}
}

// This returns the head slot.
// This is a lock free version.
func (s *Service) headSlot() types.Slot {
	return s.head.slot
}

// This returns the head root.
// It does a full copy on head root for immutability.
// This is a lock free version.
func (s *Service) headRoot() [32]byte {
	if s.head == nil {
		return params.BeaconConfig().ZeroHash
	}

	return s.head.root
}

// This returns the head block.
// It does a full copy on head block for immutability.
// This is a lock free version.
func (s *Service) headBlock() block.SignedBeaconBlock {
	return s.head.block.Copy()
}

// This returns the head state.
// It does a full copy on head state for immutability.
// This is a lock free version.
func (s *Service) headState(ctx context.Context) state.BeaconState {
	_, span := trace.StartSpan(ctx, "blockChain.headState")
	defer span.End()

	return s.head.state.Copy()
}

// This returns the genesis validator root of the head state.
// This is a lock free version.
func (s *Service) headGenesisValidatorRoot() [32]byte {
	return bytesutil.ToBytes32(s.head.state.GenesisValidatorRoot())
}

// This returns the validator referenced by the provided index in
// the head state.
// This is a lock free version.
func (s *Service) headValidatorAtIndex(index types.ValidatorIndex) (state.ReadOnlyValidator, error) {
	return s.head.state.ValidatorAtIndexReadOnly(index)
}

// Returns true if head state exists.
// This is the lock free version.
func (s *Service) hasHeadState() bool {
	return s.head != nil && s.head.state != nil
}

// This caches justified state balances to be used for fork choice.
func (s *Service) cacheJustifiedStateBalances(ctx context.Context, justifiedRoot [32]byte) error {
	if err := s.cfg.BeaconDB.SaveBlocks(ctx, s.getInitSyncBlocks()); err != nil {
		return err
	}

	s.clearInitSyncBlocks()

	var justifiedState state.BeaconState
	var err error
	if justifiedRoot == s.genesisRoot {
		justifiedState, err = s.cfg.BeaconDB.GenesisState(ctx)
		if err != nil {
			return err
		}
	} else {
		justifiedState, err = s.cfg.StateGen.StateByRoot(ctx, justifiedRoot)
		if err != nil {
			return err
		}
	}
	if justifiedState == nil || justifiedState.IsNil() {
		return errors.New("justified state can't be nil")
	}

	epoch := time.CurrentEpoch(justifiedState)

	justifiedBalances := make([]uint64, justifiedState.NumValidators())
	if err := justifiedState.ReadFromEveryValidator(func(idx int, val state.ReadOnlyValidator) error {
		if helpers.IsActiveValidatorUsingTrie(val, epoch) {
			justifiedBalances[idx] = val.EffectiveBalance()
		} else {
			justifiedBalances[idx] = 0
		}
		return nil
	}); err != nil {
		return err
	}

	s.justifiedBalancesLock.Lock()
	defer s.justifiedBalancesLock.Unlock()
	s.justifiedBalances = justifiedBalances
	return nil
}

func (s *Service) getJustifiedBalances() []uint64 {
	s.justifiedBalancesLock.RLock()
	defer s.justifiedBalancesLock.RUnlock()
	return s.justifiedBalances
}

// Notifies a common event feed of a new chain head event. Called right after a new
// chain head is determined, set, and saved to disk.
func (s *Service) notifyNewHeadEvent(
	newHeadSlot types.Slot,
	newHeadState state.BeaconState,
	newHeadStateRoot,
	newHeadRoot []byte,
) error {
	previousDutyDependentRoot := s.genesisRoot[:]
	currentDutyDependentRoot := s.genesisRoot[:]

	var previousDutyEpoch types.Epoch
	currentDutyEpoch := slots.ToEpoch(newHeadSlot)
	if currentDutyEpoch > 0 {
		previousDutyEpoch = currentDutyEpoch.Sub(1)
	}
	currentDutySlot, err := slots.EpochStart(currentDutyEpoch)
	if err != nil {
		return errors.Wrap(err, "could not get duty slot")
	}
	previousDutySlot, err := slots.EpochStart(previousDutyEpoch)
	if err != nil {
		return errors.Wrap(err, "could not get duty slot")
	}
	if currentDutySlot > 0 {
		currentDutyDependentRoot, err = helpers.BlockRootAtSlot(newHeadState, currentDutySlot-1)
		if err != nil {
			return errors.Wrap(err, "could not get duty dependent root")
		}
	}
	if previousDutySlot > 0 {
		previousDutyDependentRoot, err = helpers.BlockRootAtSlot(newHeadState, previousDutySlot-1)
		if err != nil {
			return errors.Wrap(err, "could not get duty dependent root")
		}
	}
	s.cfg.StateNotifier.StateFeed().Send(&feed.Event{
		Type: statefeed.NewHead,
		Data: &ethpbv1.EventHead{
			Slot:                      newHeadSlot,
			Block:                     newHeadRoot,
			State:                     newHeadStateRoot,
			EpochTransition:           slots.IsEpochStart(newHeadSlot),
			PreviousDutyDependentRoot: previousDutyDependentRoot,
			CurrentDutyDependentRoot:  currentDutyDependentRoot,
		},
	})
	return nil
}

// This saves the attestations inside the beacon block with respect to root `orphanedRoot` back into the
// attestation pool. It also filters out the attestations that is one epoch older as a
// defense so invalid attestations don't flow into the attestation pool.
<<<<<<< HEAD
func (s *Service) saveOrphanedAtts(ctx context.Context, orphanedRoot [32]byte, newHeadRoot [32]byte) error {
=======
func (s *Service) saveOrphanedAtts(ctx context.Context, orphanedRoot, newHeadRoot [32]byte) error {
>>>>>>> a467dc64
	if !features.Get().CorrectlyInsertOrphanedAtts {
		return nil
	}

	commonAncestorRoot, err := s.commonAncestorRoot(ctx, orphanedRoot, newHeadRoot)
	if err != nil {
		return err
	}

	orphanedBlks, err := s.getOrphanedBlocks(ctx, orphanedRoot, commonAncestorRoot)
	if err != nil {
		return err
	}

	return s.saveAttestations(orphanedBlks)
}

func (s *Service) saveAttestations(blocks []block.SignedBeaconBlock) error {
	for _, b := range blocks {
		for _, a := range b.Block().Body().Attestations() {
			// Is the attestation one epoch older.
			if a.Data.Slot+params.BeaconConfig().SlotsPerEpoch < s.CurrentSlot() {
				continue
			}
			if helpers.IsAggregated(a) {
				if err := s.cfg.AttPool.SaveAggregatedAttestation(a); err != nil {
					return err
				}
			} else {
				if err := s.cfg.AttPool.SaveUnaggregatedAttestation(a); err != nil {
					return err
				}
			}
			saveOrphanedAttCount.Inc()
		}
	}

	return nil
}

// Get the blocks from the head to the base.
// It includes the head block but excludes the base block
<<<<<<< HEAD
func (s *Service) getOrphanedBlocks(ctx context.Context, head [32]byte, base [32]byte) ([]block.SignedBeaconBlock, error) {
=======
func (s *Service) getOrphanedBlocks(ctx context.Context, head, base [32]byte) ([]block.SignedBeaconBlock, error) {
>>>>>>> a467dc64
	var blocks []block.SignedBeaconBlock
	for head != base {
		headBlk, err := s.cfg.BeaconDB.Block(ctx, head)
		if err != nil {
			return nil, err
		}
		if headBlk == nil {
			return nil, errors.New("a parent block is missing in the BeaconDB")
		}
		blocks = append(blocks, headBlk)
		head = bytesutil.ToBytes32(headBlk.Block().ParentRoot())
	}
	return blocks, nil
}

<<<<<<< HEAD
// Get the latest common ancestor root that both branches are base off.
func (s *Service) commonAncestorRoot(ctx context.Context, root1 [32]byte, root2 [32]byte) ([32]byte, error) {
=======
// Get the latest common ancestor root that both branches are based off.
func (s *Service) commonAncestorRoot(ctx context.Context, root1, root2 [32]byte) ([32]byte, error) {
>>>>>>> a467dc64
	blk1, err := s.cfg.BeaconDB.Block(ctx, root1)
	if err != nil {
		return [32]byte{}, err
	}
	blk2, err := s.cfg.BeaconDB.Block(ctx, root2)
	if err != nil {
		return [32]byte{}, err
	}
	if blk1 == nil || blk2 == nil {
		return [32]byte{}, errors.New("nil blocks")
	}

<<<<<<< HEAD
=======
	// Bound the traversal to be within one epoch away either of the root.
	var boundaryEpoch types.Epoch
	blk1Epoch := slots.ToEpoch(blk1.Block().Slot())
	blk2Epoch := slots.ToEpoch(blk2.Block().Slot())
	if blk1Epoch <= blk2Epoch {
		boundaryEpoch = blk1Epoch
	} else {
		boundaryEpoch = blk2Epoch
	}
	if boundaryEpoch > 1 { // Safety check for the first epoch
		boundaryEpoch = boundaryEpoch - 1
	}
	boundarySlot, err := slots.EpochStart(boundaryEpoch)
	if err != nil {
		return [32]byte{}, err
	}

>>>>>>> a467dc64
	// Keep walking back both of the branches until both heads are the same
	for root1 != root2 {
		if ctx.Err() != nil {
			return [32]byte{}, ctx.Err()
		}
		if blk1.Block().Slot() >= blk2.Block().Slot() {
			root1 = bytesutil.ToBytes32(blk1.Block().ParentRoot())
			blk1, err = s.cfg.BeaconDB.Block(ctx, root1)
		} else {
			root2 = bytesutil.ToBytes32(blk2.Block().ParentRoot())
			blk2, err = s.cfg.BeaconDB.Block(ctx, root2)
		}
		if err != nil {
			return [32]byte{}, err
		}
<<<<<<< HEAD
=======

		// A safety check to prevent a deep traversal
		// The number of traversal is at most "2 * SLOTS_PER_EPOCH" per root.
		if blk1.Block().Slot() < boundarySlot || blk2.Block().Slot() < boundarySlot {
			return [32]byte{}, errors.New("cannot find common ancestor from the immediately preceding epoch")
		}
>>>>>>> a467dc64
	}

	return root1, nil
}<|MERGE_RESOLUTION|>--- conflicted
+++ resolved
@@ -377,11 +377,7 @@
 // This saves the attestations inside the beacon block with respect to root `orphanedRoot` back into the
 // attestation pool. It also filters out the attestations that is one epoch older as a
 // defense so invalid attestations don't flow into the attestation pool.
-<<<<<<< HEAD
-func (s *Service) saveOrphanedAtts(ctx context.Context, orphanedRoot [32]byte, newHeadRoot [32]byte) error {
-=======
 func (s *Service) saveOrphanedAtts(ctx context.Context, orphanedRoot, newHeadRoot [32]byte) error {
->>>>>>> a467dc64
 	if !features.Get().CorrectlyInsertOrphanedAtts {
 		return nil
 	}
@@ -424,11 +420,7 @@
 
 // Get the blocks from the head to the base.
 // It includes the head block but excludes the base block
-<<<<<<< HEAD
-func (s *Service) getOrphanedBlocks(ctx context.Context, head [32]byte, base [32]byte) ([]block.SignedBeaconBlock, error) {
-=======
 func (s *Service) getOrphanedBlocks(ctx context.Context, head, base [32]byte) ([]block.SignedBeaconBlock, error) {
->>>>>>> a467dc64
 	var blocks []block.SignedBeaconBlock
 	for head != base {
 		headBlk, err := s.cfg.BeaconDB.Block(ctx, head)
@@ -444,13 +436,8 @@
 	return blocks, nil
 }
 
-<<<<<<< HEAD
-// Get the latest common ancestor root that both branches are base off.
-func (s *Service) commonAncestorRoot(ctx context.Context, root1 [32]byte, root2 [32]byte) ([32]byte, error) {
-=======
 // Get the latest common ancestor root that both branches are based off.
 func (s *Service) commonAncestorRoot(ctx context.Context, root1, root2 [32]byte) ([32]byte, error) {
->>>>>>> a467dc64
 	blk1, err := s.cfg.BeaconDB.Block(ctx, root1)
 	if err != nil {
 		return [32]byte{}, err
@@ -463,8 +450,6 @@
 		return [32]byte{}, errors.New("nil blocks")
 	}
 
-<<<<<<< HEAD
-=======
 	// Bound the traversal to be within one epoch away either of the root.
 	var boundaryEpoch types.Epoch
 	blk1Epoch := slots.ToEpoch(blk1.Block().Slot())
@@ -482,7 +467,6 @@
 		return [32]byte{}, err
 	}
 
->>>>>>> a467dc64
 	// Keep walking back both of the branches until both heads are the same
 	for root1 != root2 {
 		if ctx.Err() != nil {
@@ -498,15 +482,12 @@
 		if err != nil {
 			return [32]byte{}, err
 		}
-<<<<<<< HEAD
-=======
 
 		// A safety check to prevent a deep traversal
 		// The number of traversal is at most "2 * SLOTS_PER_EPOCH" per root.
 		if blk1.Block().Slot() < boundarySlot || blk2.Block().Slot() < boundarySlot {
 			return [32]byte{}, errors.New("cannot find common ancestor from the immediately preceding epoch")
 		}
->>>>>>> a467dc64
 	}
 
 	return root1, nil
