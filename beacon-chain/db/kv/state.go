--- conflicted
+++ resolved
@@ -11,12 +11,8 @@
 	"github.com/prysmaticlabs/prysm/beacon-chain/state"
 	"github.com/prysmaticlabs/prysm/beacon-chain/state/genesis"
 	v1 "github.com/prysmaticlabs/prysm/beacon-chain/state/v1"
-<<<<<<< HEAD
 	v2 "github.com/prysmaticlabs/prysm/beacon-chain/state/v2"
 	ethpb "github.com/prysmaticlabs/prysm/proto/prysm/v1alpha1"
-=======
-	v1alpha "github.com/prysmaticlabs/prysm/proto/prysm/v1alpha1"
->>>>>>> 415973fc
 	"github.com/prysmaticlabs/prysm/proto/prysm/v1alpha1/wrapper"
 	statepb "github.com/prysmaticlabs/prysm/proto/prysm/v2/state"
 	"github.com/prysmaticlabs/prysm/shared/bytesutil"
@@ -40,22 +36,13 @@
 	if len(enc) == 0 {
 		return nil, nil
 	}
-
-<<<<<<< HEAD
-	return unmarshalState(ctx, enc)
-=======
 	// get the validator entries of the state
 	valEntries, valErr := s.validatorEntries(ctx, blockRoot)
 	if valErr != nil {
 		return nil, valErr
 	}
 
-	st, err = s.createState(ctx, enc, valEntries)
-	if err != nil {
-		return nil, err
-	}
-	return v1.InitializeFromProtoUnsafe(st)
->>>>>>> 415973fc
+	return s.unmarshalState(ctx, enc,valEntries)
 }
 
 // GenesisState returns the genesis state in beacon chain.
@@ -73,13 +60,8 @@
 		return cached, nil
 	}
 
-<<<<<<< HEAD
 	var st state.BeaconState
 	err = s.db.View(func(tx *bolt.Tx) error {
-=======
-	var st *statepb.BeaconState
-	if err = s.db.View(func(tx *bolt.Tx) error {
->>>>>>> 415973fc
 		// Retrieve genesis block's signing root from blocks bucket,
 		// to look up what the genesis state is.
 		bucket := tx.Bucket(blocksBucket)
@@ -90,14 +72,6 @@
 		if enc == nil {
 			return nil
 		}
-
-<<<<<<< HEAD
-		var err error
-		st, err = unmarshalState(ctx, enc)
-		return err
-	})
-	if err != nil {
-=======
 		// get the validator entries of the genesis state
 		valEntries, valErr := s.validatorEntries(ctx, bytesutil.ToBytes32(genesisBlockRoot))
 		if valErr != nil {
@@ -105,10 +79,10 @@
 		}
 
 		var crtErr error
-		st, crtErr = s.createState(ctx, enc, valEntries)
+		st, err = s.unmarshalState(ctx, enc,valEntries)
 		return crtErr
-	}); err != nil {
->>>>>>> 415973fc
+	})
+	if err != nil {
 		return nil, err
 	}
 	if st == nil || st.IsNil() {
@@ -172,7 +146,7 @@
 	multipleEncs := make([][]byte, len(states))
 	validatorsEntries := make(map[string]*v1alpha.Validator)    // It's a map to make sure that you store only new validator entries.
 	validatorKeys := make([][]byte, len(states))                // For every state, this stores a compressed list of validator keys.
-	realValidators := make([][]*v1alpha.Validator, len(states)) // It's temporary structure to restore state in memory after persisting it.
+	realValidators := make([][]*ethpb.Validator, len(states)) // It's temporary structure to restore state in memory after persisting it.
 	for i, st := range states {
 		pbState, err := v1.ProtobufBeaconState(st.InnerStateUnsafe())
 		if err != nil {
@@ -198,7 +172,7 @@
 		}
 
 		// zero out the validators List from the state bucket so that it is not stored as part of it.
-		pbState.Validators = make([]*v1alpha.Validator, 0)
+		pbState.Validators = make([]*ethpb.Validator, 0)
 
 		validatorKeys[i] = snappy.Encode(nil, hashes)
 		multipleEncs[i], err = encode(ctx, pbState)
@@ -291,9 +265,9 @@
 
 		bkt = tx.Bucket(checkpointBucket)
 		enc := bkt.Get(finalizedCheckpointKey)
-		checkpoint := &v1alpha.Checkpoint{}
+		checkpoint := &ethpb.Checkpoint{}
 		if enc == nil {
-			checkpoint = &v1alpha.Checkpoint{Root: genesisBlockRoot}
+			checkpoint = &ethpb.Checkpoint{Root: genesisBlockRoot}
 		} else if err := decode(ctx, enc, checkpoint); err != nil {
 			return err
 		}
@@ -363,9 +337,8 @@
 	return nil
 }
 
-<<<<<<< HEAD
 // unmarshal state from marshaled proto state bytes to versioned state struct type.
-func unmarshalState(ctx context.Context, enc []byte) (state.BeaconState, error) {
+func(s *Store) unmarshalState(ctx context.Context, enc []byte,validatorEntries []*ethpb.Validator) (state.BeaconState, error) {
 	var err error
 	enc, err = snappy.Decode(nil, enc)
 	if err != nil {
@@ -379,12 +352,26 @@
 		if err := protoState.UnmarshalSSZ(enc[len(altairKey):]); err != nil {
 			return nil, errors.Wrap(err, "failed to unmarshal encoding for altair")
 		}
+		ok, err := s.isStateValidatorMigrationOver()
+		if err != nil {
+			return nil, err
+		}
+		if ok {
+			protoState.Validators = validatorEntries
+		}
 		return v2.InitializeFromProtoUnsafe(protoState)
 	default:
 		// Marshal state bytes to phase 0 beacon state.
 		protoState := &statepb.BeaconState{}
 		if err := protoState.UnmarshalSSZ(enc); err != nil {
 			return nil, errors.Wrap(err, "failed to unmarshal encoding")
+		}
+		ok, err := s.isStateValidatorMigrationOver()
+		if err != nil {
+			return nil, err
+		}
+		if ok {
+			protoState.Validators = validatorEntries
 		}
 		return v1.InitializeFromProtoUnsafe(protoState)
 	}
@@ -415,24 +402,8 @@
 	default:
 		return nil, errors.New("invalid inner state")
 	}
-=======
-// creates state from marshaled proto state bytes. Also add the validator entries retrieved
-// from the validator bucket and complete the state construction.
-func (s *Store) createState(ctx context.Context, enc []byte, validatorEntries []*v1alpha.Validator) (*statepb.BeaconState, error) {
-	protoState := &statepb.BeaconState{}
-	if err := decode(ctx, enc, protoState); err != nil {
-		return nil, errors.Wrap(err, "failed to unmarshal encoding")
-	}
-	ok, err := s.isStateValidatorMigrationOver()
-	if err != nil {
-		return protoState, err
-	}
-	if ok {
-		protoState.Validators = validatorEntries
-	}
-	return protoState, nil
->>>>>>> 415973fc
-}
+}
+
 
 // Retrieve the validator entries for a given block root. These entries are stored in a
 // separate bucket to reduce state size.
@@ -442,11 +413,11 @@
 		return nil, err
 	}
 	if !ok {
-		return make([]*v1alpha.Validator, 0), nil
+		return make([]*ethpb.Validator, 0), nil
 	}
 	ctx, span := trace.StartSpan(ctx, "BeaconDB.validatorEntries")
 	defer span.End()
-	var validatorEntries []*v1alpha.Validator
+	var validatorEntries []*ethpb.Validator
 	err = s.db.View(func(tx *bolt.Tx) error {
 		// get the validator keys from the index bucket
 		idxBkt := tx.Bucket(blockRootValidatorHashesBucket)
@@ -471,7 +442,7 @@
 			// get the entry bytes from the cache or from the DB.
 			v, ok := s.validatorEntryCache.Get(key)
 			if ok {
-				valEntry, vType := v.(*v1alpha.Validator)
+				valEntry, vType := v.(*ethpb.Validator)
 				if vType {
 					s.validatorEntryCache.Set(key, valEntry, int64(valEntry.SizeSSZ()))
 					validatorEntries = append(validatorEntries, valEntry)
@@ -486,7 +457,7 @@
 				if len(valEntryBytes) == 0 {
 					return errors.New("could not find validator entry")
 				}
-				encValEntry := &v1alpha.Validator{}
+				encValEntry := &ethpb.Validator{}
 				decodeErr := decode(ctx, valEntryBytes, encValEntry)
 				if decodeErr != nil {
 					return errors.Wrap(decodeErr, "failed to decode validator entry keys")
@@ -500,7 +471,7 @@
 	return validatorEntries, err
 }
 
-/// retrieves and assembles the state information from multiple buckets.
+// retrieves and assembles the state information from multiple buckets.
 func (s *Store) stateBytes(ctx context.Context, blockRoot [32]byte) ([]byte, error) {
 	ctx, span := trace.StartSpan(ctx, "BeaconDB.stateBytes")
 	defer span.End()
@@ -542,12 +513,8 @@
 			if enc == nil {
 				return 0, errors.New("state enc can't be nil")
 			}
-<<<<<<< HEAD
-			s, err := unmarshalState(ctx, enc)
-=======
 			// no need to construct the validator entries as it is not used here.
-			s, err := s.createState(ctx, enc, nil)
->>>>>>> 415973fc
+			s, err := s.unmarshalState(ctx, enc,nil)
 			if err != nil {
 				return 0, err
 			}
@@ -556,7 +523,7 @@
 			}
 			return s.Slot(), nil
 		}
-		b := &v1alpha.SignedBeaconBlock{}
+		b := &ethpb.SignedBeaconBlock{}
 		err := decode(ctx, enc, b)
 		if err != nil {
 			return 0, err
