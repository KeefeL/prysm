--- conflicted
+++ resolved
@@ -26,11 +26,7 @@
         "//beacon-chain/forkchoice:go_default_library",
         "//beacon-chain/forkchoice/protoarray:go_default_library",
         "//beacon-chain/gateway:go_default_library",
-<<<<<<< HEAD
-        "//beacon-chain/interop-cold-start:go_default_library",
         "//beacon-chain/light:go_default_library",
-=======
->>>>>>> 788338a0
         "//beacon-chain/node/registration:go_default_library",
         "//beacon-chain/operations/attestations:go_default_library",
         "//beacon-chain/operations/slashings:go_default_library",
