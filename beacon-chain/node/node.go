--- conflicted
+++ resolved
@@ -487,39 +487,13 @@
 		return err
 	}
 
-<<<<<<< HEAD
-	wsp := b.cliCtx.String(flags.WeakSubjectivityCheckpt.Name)
-	wsCheckpt, err := helpers.ParseWeakSubjectivityInputString(wsp)
-	if err != nil {
-		return err
-	}
-
-	maxRoutines := b.cliCtx.Int(cmd.MaxGoroutines.Name)
-	blockchainService, err := blockchain.NewService(b.ctx, &blockchain.Config{
-		BeaconDB:                b.db,
-		DepositCache:            b.depositCache,
-		ChainStartFetcher:       web3Service,
-		ExecutionEngineCaller:   web3Service,
-		AttPool:                 b.attestationPool,
-		ExitPool:                b.exitPool,
-		SlashingPool:            b.slashingsPool,
-		P2p:                     b.fetchP2P(),
-		MaxRoutines:             maxRoutines,
-		StateNotifier:           b,
-		ForkChoiceStore:         b.forkChoiceStore,
-		AttService:              attService,
-		StateGen:                b.stateGen,
-		SlasherAttestationsFeed: b.slasherAttestationsFeed,
-		WeakSubjectivityCheckpt: wsCheckpt,
-		BlockFetcher:            web3Service,
-	})
-=======
 	// skipcq: CRT-D0001
 	opts := append(
 		b.blockchainFlagOpts,
 		blockchain.WithDatabase(b.db),
 		blockchain.WithDepositCache(b.depositCache),
 		blockchain.WithChainStartFetcher(web3Service),
+		blockchain.WithExecutionEngineCaller(web3Service),
 		blockchain.WithAttestationPool(b.attestationPool),
 		blockchain.WithExitPool(b.exitPool),
 		blockchain.WithSlashingPool(b.slashingsPool),
@@ -531,7 +505,6 @@
 		blockchain.WithSlasherAttestationsFeed(b.slasherAttestationsFeed),
 	)
 	blockchainService, err := blockchain.NewService(b.ctx, opts...)
->>>>>>> d78428c4
 	if err != nil {
 		return errors.Wrap(err, "could not register blockchain service")
 	}
