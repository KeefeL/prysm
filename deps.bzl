load("@prysm//tools/go:def.bzl", "go_repository", "maybe")  # gazelle:keep
load("@bazel_tools//tools/build_defs/repo:http.bzl", "http_archive")  # gazelle:keep
load("@bazel_tools//tools/build_defs/repo:git.bzl", "git_repository")

# Prysm's third party / external dependencies.
#
##################################################################
#
#                    ██████████████████
#                  ██                  ██
#                ██  ██████████████████  ██
#              ██  ██████████████████████  ██
#            ██  ██████████████████████████  ██
#          ██  ██████████████████████████████  ██
#        ██  ██████████████████████████████████  ██
#      ██  ██████████████████████████████████████  ██
#      ██  ██████    ██      ████  ████    ██████  ██
#      ██  ████  ████████  ████  ██  ██  ██  ████  ██
#      ██  ████  ████████  ████  ██  ██  ██  ████  ██
#      ██  ██████  ██████  ████  ██  ██    ██████  ██
#      ██  ████████  ████  ████  ██  ██  ████████  ██
#      ██  ████████  ████  ████  ██  ██  ████████  ██
#      ██  ████    ██████  ██████  ████  ████████  ██
#      ██  ██████████████████████████████████████  ██
#        ██  ██████████████████████████████████  ██
#          ██  ██████████████████████████████  ██
#            ██  ██████████████████████████  ██
#              ██  ██████████████████████  ██
#                ██  ██████████████████  ██
#                  ██                  ██
#                    ██████████████████
#
##################################################################
#           Make sure you have read DEPENDENCIES.md!
##################################################################
def prysm_deps():
    go_repository(
        name = "co_honnef_go_tools",
        importpath = "honnef.co/go/tools",
        sum = "h1:UoveltGrhghAA7ePc+e+QYDHXrBps2PqFZiHkGR/xK8=",
        version = "v0.0.1-2020.1.4",
    )
    go_repository(
        name = "com_github_aead_siphash",
        importpath = "github.com/aead/siphash",
        sum = "h1:FwHfE/T45KPKYuuSAKyyvE+oPWcaQ+CUmFW0bPlM+kg=",
        version = "v1.0.1",
    )
    go_repository(
        name = "com_github_afex_hystrix_go",
        importpath = "github.com/afex/hystrix-go",
        sum = "h1:rFw4nCn9iMW+Vajsk51NtYIcwSTkXr+JGrMd36kTDJw=",
        version = "v0.0.0-20180502004556-fa1af6a1f4f5",
    )

    go_repository(
        name = "com_github_ajstarks_svgo",
        importpath = "github.com/ajstarks/svgo",
        sum = "h1:wVe6/Ea46ZMeNkQjjBW6xcqyQA/j5e0D6GytH95g0gQ=",
        version = "v0.0.0-20180226025133-644b8db467af",
    )

    go_repository(
        name = "com_github_alecthomas_template",
        importpath = "github.com/alecthomas/template",
        sum = "h1:JYp7IbQjafoB+tBA3gMyHYHrpOtNuDiK/uB5uXxq5wM=",
        version = "v0.0.0-20190718012654-fb15b899a751",
    )
    go_repository(
        name = "com_github_alecthomas_units",
        importpath = "github.com/alecthomas/units",
        sum = "h1:UQZhZ2O0vMHr2cI+DC1Mbh0TJxzA3RcLoMsFw+aXw7E=",
        version = "v0.0.0-20190924025748-f65c72e2690d",
    )
    go_repository(
        name = "com_github_allegro_bigcache",
        importpath = "github.com/allegro/bigcache",
        sum = "h1:hg1sY1raCwic3Vnsvje6TT7/pnZba83LeFck5NrFKSc=",
        version = "v1.2.1",
    )
    go_repository(
        name = "com_github_andreasbriese_bbloom",
        importpath = "github.com/AndreasBriese/bbloom",
        sum = "h1:HD8gA2tkByhMAwYaFAX9w2l7vxvBQ5NMoxDrkhqhtn4=",
        version = "v0.0.0-20190306092124-e2d15f34fcf9",
    )

    go_repository(
        name = "com_github_andreyvit_diff",
        importpath = "github.com/andreyvit/diff",
        sum = "h1:bvNMNQO63//z+xNgfBlViaCIJKLlCJ6/fmUseuG0wVQ=",
        version = "v0.0.0-20170406064948-c7f18ee00883",
    )

    go_repository(
        name = "com_github_antihax_optional",
        importpath = "github.com/antihax/optional",
        sum = "h1:xK2lYat7ZLaVVcIuj82J8kIro4V6kDe0AUDFboUCwcg=",
        version = "v1.0.0",
    )

    go_repository(
        name = "com_github_apache_arrow_go_arrow",
        importpath = "github.com/apache/arrow/go/arrow",
        sum = "h1:nxAtV4VajJDhKysp2kdcJZsq8Ss1xSA0vZTkVHHJd0E=",
        version = "v0.0.0-20191024131854-af6fa24be0db",
    )
    go_repository(
        name = "com_github_apache_thrift",
        importpath = "github.com/apache/thrift",
        sum = "h1:5hryIiq9gtn+MiLVn0wP37kb/uTeRZgN08WoCsAhIhI=",
        version = "v0.13.0",
    )

    go_repository(
        name = "com_github_aristanetworks_fsnotify",
        importpath = "github.com/aristanetworks/fsnotify",
        sum = "h1:it2ydpY6k0aXB7qjb4vGhOYOL6YDC/sr8vhqwokFQwQ=",
        version = "v1.4.2",
    )
    go_repository(
        name = "com_github_aristanetworks_glog",
        importpath = "github.com/aristanetworks/glog",
        sum = "h1:Bmjk+DjIi3tTAU0wxGaFbfjGUqlxxSXARq9A96Kgoos=",
        version = "v0.0.0-20191112221043-67e8567f59f3",
    )

    go_repository(
        name = "com_github_aristanetworks_goarista",
        importpath = "github.com/aristanetworks/goarista",
        sum = "h1:cgk6xsRVshE29qzHDCQ+tqmu7ny8GnjPQhAw/RTk/Co=",
        version = "v0.0.0-20200521140103-6c3304613b30",
    )
    go_repository(
        name = "com_github_aristanetworks_splunk_hec_go",
        importpath = "github.com/aristanetworks/splunk-hec-go",
        sum = "h1:O7zlcm4ve7JvqTyEK3vSBh1LngLezraqcxv8Ya6tQFY=",
        version = "v0.3.3",
    )
    go_repository(
        name = "com_github_armon_circbuf",
        importpath = "github.com/armon/circbuf",
        sum = "h1:QEF07wC0T1rKkctt1RINW/+RMTVmiwxETico2l3gxJA=",
        version = "v0.0.0-20150827004946-bbbad097214e",
    )

    go_repository(
        name = "com_github_armon_consul_api",
        importpath = "github.com/armon/consul-api",
        sum = "h1:G1bPvciwNyF7IUmKXNt9Ak3m6u9DE1rF+RmtIkBpVdA=",
        version = "v0.0.0-20180202201655-eb2c6b5be1b6",
    )
    go_repository(
        name = "com_github_armon_go_metrics",
        importpath = "github.com/armon/go-metrics",
        sum = "h1:8GUt8eRujhVEGZFFEjBj46YV4rDjvGrNxb0KMWYkL2I=",
        version = "v0.0.0-20180917152333-f0300d1749da",
    )
    go_repository(
        name = "com_github_armon_go_radix",
        importpath = "github.com/armon/go-radix",
        sum = "h1:BUAU3CGlLvorLI26FmByPp2eC2qla6E1Tw+scpcg/to=",
        version = "v0.0.0-20180808171621-7fddfc383310",
    )
    go_repository(
        name = "com_github_aryann_difflib",
        importpath = "github.com/aryann/difflib",
        sum = "h1:pv34s756C4pEXnjgPfGYgdhg/ZdajGhyOvzx8k+23nw=",
        version = "v0.0.0-20170710044230-e206f873d14a",
    )
    go_repository(
        name = "com_github_aws_aws_lambda_go",
        importpath = "github.com/aws/aws-lambda-go",
        sum = "h1:SuCy7H3NLyp+1Mrfp+m80jcbi9KYWAs9/BXwppwRDzY=",
        version = "v1.13.3",
    )

    go_repository(
        name = "com_github_aws_aws_sdk_go",
        importpath = "github.com/aws/aws-sdk-go",
        sum = "h1:0xphMHGMLBrPMfxR2AmVjZKcMEESEgWF8Kru94BNByk=",
        version = "v1.27.0",
    )
    go_repository(
        name = "com_github_aws_aws_sdk_go_v2",
        importpath = "github.com/aws/aws-sdk-go-v2",
        sum = "h1:qZ+woO4SamnH/eEbjM2IDLhRNwIwND/RQyVlBLp3Jqg=",
        version = "v0.18.0",
    )

    go_repository(
        name = "com_github_azure_azure_pipeline_go",
        importpath = "github.com/Azure/azure-pipeline-go",
        sum = "h1:6oiIS9yaG6XCCzhgAgKFfIWyo4LLCiDhZot6ltoThhY=",
        version = "v0.2.2",
    )
    go_repository(
        name = "com_github_azure_azure_storage_blob_go",
        importpath = "github.com/Azure/azure-storage-blob-go",
        sum = "h1:MuueVOYkufCxJw5YZzF842DY2MBsp+hLuh2apKY0mck=",
        version = "v0.7.0",
    )
    go_repository(
        name = "com_github_azure_go_autorest_autorest",
        importpath = "github.com/Azure/go-autorest/autorest",
        sum = "h1:MRvx8gncNaXJqOoLmhNjUAKh33JJF8LyxPhomEtOsjs=",
        version = "v0.9.0",
    )
    go_repository(
        name = "com_github_azure_go_autorest_autorest_adal",
        importpath = "github.com/Azure/go-autorest/autorest/adal",
        sum = "h1:CxTzQrySOxDnKpLjFJeZAS5Qrv/qFPkgLjx5bOAi//I=",
        version = "v0.8.0",
    )
    go_repository(
        name = "com_github_azure_go_autorest_autorest_date",
        importpath = "github.com/Azure/go-autorest/autorest/date",
        sum = "h1:yW+Zlqf26583pE43KhfnhFcdmSWlm5Ew6bxipnr/tbM=",
        version = "v0.2.0",
    )
    go_repository(
        name = "com_github_azure_go_autorest_autorest_mocks",
        importpath = "github.com/Azure/go-autorest/autorest/mocks",
        sum = "h1:qJumjCaCudz+OcqE9/XtEPfvtOjOmKaui4EOpFI6zZc=",
        version = "v0.3.0",
    )
    go_repository(
        name = "com_github_azure_go_autorest_logger",
        importpath = "github.com/Azure/go-autorest/logger",
        sum = "h1:ruG4BSDXONFRrZZJ2GUXDiUyVpayPmb1GnWeHDdaNKY=",
        version = "v0.1.0",
    )
    go_repository(
        name = "com_github_azure_go_autorest_tracing",
        importpath = "github.com/Azure/go-autorest/tracing",
        sum = "h1:TRn4WjSnkcSy5AEG3pnbtFSwNtwzjr4VYyQflFE619k=",
        version = "v0.5.0",
    )
    go_repository(
        name = "com_github_bazelbuild_rules_go",
        importpath = "github.com/bazelbuild/rules_go",
        sum = "h1:Wxu7JjqnF78cKZbsBsARLSXx/jlGaSLCnUV3mTlyHvM=",
        version = "v0.23.2",
    )
    go_repository(
        name = "com_github_benbjohnson_clock",
        importpath = "github.com/benbjohnson/clock",
        sum = "h1:vkLuvpK4fmtSCuo60+yC63p7y0BmQ8gm5ZXGuBCJyXg=",
        version = "v1.0.3",
    )

    go_repository(
        name = "com_github_beorn7_perks",
        importpath = "github.com/beorn7/perks",
        sum = "h1:VlbKKnNfV8bJzeqoa4cOKqO6bYr3WgKZxO8Z16+hsOM=",
        version = "v1.0.1",
    )
    go_repository(
        name = "com_github_bgentry_speakeasy",
        importpath = "github.com/bgentry/speakeasy",
        sum = "h1:ByYyxL9InA1OWqxJqqp2A5pYHUrCiAL6K3J+LKSsQkY=",
        version = "v0.1.0",
    )

    go_repository(
        name = "com_github_bmizerany_pat",
        importpath = "github.com/bmizerany/pat",
        sum = "h1:y4B3+GPxKlrigF1ha5FFErxK+sr6sWxQovRMzwMhejo=",
        version = "v0.0.0-20170815010413-6226ea591a40",
    )
    go_repository(
        name = "com_github_boltdb_bolt",
        importpath = "github.com/boltdb/bolt",
        sum = "h1:JQmyP4ZBrce+ZQu0dY660FMfatumYDLun9hBCUVIkF4=",
        version = "v1.3.1",
    )

    go_repository(
        name = "com_github_bradfitz_gomemcache",
        importpath = "github.com/bradfitz/gomemcache",
        sum = "h1:7IjN4QP3c38xhg6wz8R3YjoU+6S9e7xBc0DAVLLIpHE=",
        version = "v0.0.0-20170208213004-1952afaa557d",
    )

    go_repository(
        name = "com_github_btcsuite_btcd",
        importpath = "github.com/btcsuite/btcd",
        sum = "h1:At9hIZdJW0s9E/fAz28nrz6AmcNlSVucCH796ZteX1M=",
        version = "v0.21.0-beta",
    )
    go_repository(
        name = "com_github_btcsuite_btclog",
        importpath = "github.com/btcsuite/btclog",
        sum = "h1:bAs4lUbRJpnnkd9VhRV3jjAVU7DJVjMaK+IsvSeZvFo=",
        version = "v0.0.0-20170628155309-84c8d2346e9f",
    )
    go_repository(
        name = "com_github_btcsuite_btcutil",
        importpath = "github.com/btcsuite/btcutil",
        sum = "h1:9iZ1Terx9fMIOtq1VrwdqfsATL9MC2l8ZrUY6YZ2uts=",
        version = "v1.0.2",
    )
    go_repository(
        name = "com_github_btcsuite_go_socks",
        importpath = "github.com/btcsuite/go-socks",
        sum = "h1:R/opQEbFEy9JGkIguV40SvRY1uliPX8ifOvi6ICsFCw=",
        version = "v0.0.0-20170105172521-4720035b7bfd",
    )
    go_repository(
        name = "com_github_btcsuite_goleveldb",
        importpath = "github.com/btcsuite/goleveldb",
        sum = "h1:Tvd0BfvqX9o823q1j2UZ/epQo09eJh6dTcRp79ilIN4=",
        version = "v1.0.0",
    )
    go_repository(
        name = "com_github_btcsuite_snappy_go",
        importpath = "github.com/btcsuite/snappy-go",
        sum = "h1:ZxaA6lo2EpxGddsA8JwWOcxlzRybb444sgmeJQMJGQE=",
        version = "v1.0.0",
    )

    go_repository(
        name = "com_github_btcsuite_websocket",
        importpath = "github.com/btcsuite/websocket",
        sum = "h1:R8vQdOQdZ9Y3SkEwmHoWBmX1DNXhXZqlTpq6s4tyJGc=",
        version = "v0.0.0-20150119174127-31079b680792",
    )
    go_repository(
        name = "com_github_btcsuite_winsvc",
        importpath = "github.com/btcsuite/winsvc",
        sum = "h1:J9B4L7e3oqhXOcm+2IuNApwzQec85lE+QaikUcCs+dk=",
        version = "v1.0.0",
    )

    go_repository(
        name = "com_github_burntsushi_toml",
        importpath = "github.com/BurntSushi/toml",
        sum = "h1:WXkYYl6Yr3qBf1K79EBnL4mak0OimBfB0XUf9Vl28OQ=",
        version = "v0.3.1",
    )
    go_repository(
        name = "com_github_burntsushi_xgb",
        importpath = "github.com/BurntSushi/xgb",
        sum = "h1:1BDTz0u9nC3//pOCMdNH+CiXJVYJh5UQNCOBG7jbELc=",
        version = "v0.0.0-20160522181843-27f122750802",
    )

    go_repository(
        name = "com_github_c_bata_go_prompt",
        importpath = "github.com/c-bata/go-prompt",
        sum = "h1:uyKRz6Z6DUyj49QVijyM339UJV9yhbr70gESwbNU3e0=",
        version = "v0.2.2",
    )
    go_repository(
        name = "com_github_casbin_casbin_v2",
        importpath = "github.com/casbin/casbin/v2",
        sum = "h1:bTwon/ECRx9dwBy2ewRVr5OiqjeXSGiTUY74sDPQi/g=",
        version = "v2.1.2",
    )
    go_repository(
        name = "com_github_cenkalti_backoff",
        importpath = "github.com/cenkalti/backoff",
        sum = "h1:tNowT99t7UNflLxfYYSlKYsBpXdEet03Pg2g16Swow4=",
        version = "v2.2.1+incompatible",
    )

    go_repository(
        name = "com_github_census_instrumentation_opencensus_proto",
        importpath = "github.com/census-instrumentation/opencensus-proto",
        sum = "h1:glEXhBS5PSLLv4IXzLA5yPRVX4bilULVyxxbrfOtDAk=",
        version = "v0.2.1",
    )
    go_repository(
        name = "com_github_cespare_cp",
        importpath = "github.com/cespare/cp",
        sum = "h1:nCb6ZLdB7NRaqsm91JtQTAme2SKJzXVsdPIPkyJr1MU=",
        version = "v1.1.1",
    )

    go_repository(
        name = "com_github_cespare_xxhash",
        importpath = "github.com/cespare/xxhash",
        sum = "h1:a6HrQnmkObjyL+Gs60czilIUGqrzKutQD6XZog3p+ko=",
        version = "v1.1.0",
    )
    go_repository(
        name = "com_github_cespare_xxhash_v2",
        importpath = "github.com/cespare/xxhash/v2",
        sum = "h1:6MnRN8NT7+YBpUIWxHtefFZOKTAPgGjpQSxqLNn0+qY=",
        version = "v2.1.1",
    )

    go_repository(
        name = "com_github_chzyer_logex",
        importpath = "github.com/chzyer/logex",
        sum = "h1:Swpa1K6QvQznwJRcfTfQJmTE72DqScAa40E+fbHEXEE=",
        version = "v1.1.10",
    )
    go_repository(
        name = "com_github_chzyer_readline",
        importpath = "github.com/chzyer/readline",
        sum = "h1:fY5BOSpyZCqRo5OhCuC+XN+r/bBCmeuuJtjz+bCNIf8=",
        version = "v0.0.0-20180603132655-2972be24d48e",
    )
    go_repository(
        name = "com_github_chzyer_test",
        importpath = "github.com/chzyer/test",
        sum = "h1:q763qf9huN11kDQavWsoZXJNW3xEE4JJyHa5Q25/sd8=",
        version = "v0.0.0-20180213035817-a1ea475d72b1",
    )
    go_repository(
        name = "com_github_clbanning_x2j",
        importpath = "github.com/clbanning/x2j",
        sum = "h1:EdRZT3IeKQmfCSrgo8SZ8V3MEnskuJP0wCYNpe+aiXo=",
        version = "v0.0.0-20191024224557-825249438eec",
    )

    go_repository(
        name = "com_github_client9_misspell",
        importpath = "github.com/client9/misspell",
        sum = "h1:ta993UF76GwbvJcIo3Y68y/M3WxlpEHPWIGDkJYwzJI=",
        version = "v0.3.4",
    )

    go_repository(
        name = "com_github_cloudflare_cloudflare_go",
        importpath = "github.com/cloudflare/cloudflare-go",
        sum = "h1:J82+/8rub3qSy0HxEnoYD8cs+HDlHWYrqYXe2Vqxluk=",
        version = "v0.10.2-0.20190916151808-a80f83b9add9",
    )
    go_repository(
        name = "com_github_cncf_udpa_go",
        importpath = "github.com/cncf/udpa/go",
        sum = "h1:WBZRG4aNOuI15bLRrCgN8fCq8E5Xuty6jGbmSNEvSsU=",
        version = "v0.0.0-20191209042840-269d4d468f6f",
    )
    go_repository(
        name = "com_github_cockroachdb_datadriven",
        importpath = "github.com/cockroachdb/datadriven",
        sum = "h1:OaNxuTZr7kxeODyLWsRMC+OD03aFUH+mW6r2d+MWa5Y=",
        version = "v0.0.0-20190809214429-80d97fb3cbaa",
    )
    go_repository(
        name = "com_github_codahale_hdrhistogram",
        importpath = "github.com/codahale/hdrhistogram",
        sum = "h1:qMd81Ts1T2OTKmB4acZcyKaMtRnY5Y44NuXGX2GFJ1w=",
        version = "v0.0.0-20161010025455-3a0bb77429bd",
    )

    go_repository(
        name = "com_github_confluentinc_confluent_kafka_go",
        importpath = "github.com/confluentinc/confluent-kafka-go",
        patch_args = ["-p1"],
        patches = ["@prysm//third_party:in_gopkg_confluentinc_confluent_kafka_go_v1.patch"],
        sum = "h1:13EK9RTujF7lVkvHQ5Hbu6bM+Yfrq8L0MkJNnjHSd4Q=",
        version = "v1.4.2",
    )
    go_repository(
        name = "com_github_coreos_etcd",
        importpath = "github.com/coreos/etcd",
        sum = "h1:jFneRYjIvLMLhDLCzuTuU4rSJUjRplcJQ7pD7MnhC04=",
        version = "v3.3.10+incompatible",
    )
    go_repository(
        name = "com_github_coreos_go_etcd",
        importpath = "github.com/coreos/go-etcd",
        sum = "h1:bXhRBIXoTm9BYHS3gE0TtQuyNZyeEMux2sDi4oo5YOo=",
        version = "v2.0.0+incompatible",
    )

    go_repository(
        name = "com_github_coreos_go_semver",
        importpath = "github.com/coreos/go-semver",
        sum = "h1:wkHLiw0WNATZnSG7epLsujiMCgPAc9xhjJ4tgnAxmfM=",
        version = "v0.3.0",
    )
    go_repository(
        name = "com_github_coreos_go_systemd",
        importpath = "github.com/coreos/go-systemd",
        sum = "h1:iW4rZ826su+pqaw19uhpSCzhj44qo35pNgKFGqzDKkU=",
        version = "v0.0.0-20191104093116-d3cd4ed1dbcf",
    )
    go_repository(
        name = "com_github_coreos_pkg",
        importpath = "github.com/coreos/pkg",
        sum = "h1:CAKfRE2YtTUIjjh1bkBtyYFaUT/WmOqsJjgtihT0vMI=",
        version = "v0.0.0-20160727233714-3ac0863d7acf",
    )

    go_repository(
        name = "com_github_cpuguy83_go_md2man",
        importpath = "github.com/cpuguy83/go-md2man",
        sum = "h1:BSKMNlYxDvnunlTymqtgONjNnaRV1sTpcovwwjF22jk=",
        version = "v1.0.10",
    )

    go_repository(
        name = "com_github_cpuguy83_go_md2man_v2",
        importpath = "github.com/cpuguy83/go-md2man/v2",
        sum = "h1:U+s90UTSYgptZMwQh2aRr3LuazLJIa+Pg3Kc1ylSYVY=",
        version = "v2.0.0-20190314233015-f79a8a8ca69d",
    )

    go_repository(
        name = "com_github_creack_pty",
        importpath = "github.com/creack/pty",
        sum = "h1:uDmaGzcdjhF4i/plgjmEsriH11Y0o7RKapEf/LDaM3w=",
        version = "v1.1.9",
    )
    go_repository(
        name = "com_github_d4l3k_messagediff",
        importpath = "github.com/d4l3k/messagediff",
        sum = "h1:ZcAIMYsUg0EAp9X+tt8/enBE/Q8Yd5kzPynLyKptt9U=",
        version = "v1.2.1",
    )

    go_repository(
        name = "com_github_data_dog_go_sqlmock",
        importpath = "github.com/DATA-DOG/go-sqlmock",
        sum = "h1:CWUqKXe0s8A2z6qCgkP4Kru7wC11YoAnoupUKFDnH08=",
        version = "v1.3.3",
    )
    go_repository(
        name = "com_github_dave_jennifer",
        importpath = "github.com/dave/jennifer",
        sum = "h1:S15ZkFMRoJ36mGAQgWL1tnr0NQJh9rZ8qatseX/VbBc=",
        version = "v1.2.0",
    )
    go_repository(
        name = "com_github_davecgh_go_spew",
        importpath = "github.com/davecgh/go-spew",
        sum = "h1:vj9j/u1bqnvCEfJOwUhtlOARqs3+rkHYY13jYWTU97c=",
        version = "v1.1.1",
    )
    go_repository(
        name = "com_github_davidlazar_go_crypto",
        importpath = "github.com/davidlazar/go-crypto",
        sum = "h1:pFUpOrbxDR6AkioZ1ySsx5yxlDQZ8stG2b88gTPxgJU=",
        version = "v0.0.0-20200604182044-b73af7476f6c",
    )

    go_repository(
        name = "com_github_deckarep_golang_set",
        importpath = "github.com/deckarep/golang-set",
        sum = "h1:SCQV0S6gTtp6itiFrTqI+pfmJ4LN85S1YzhDf9rTHJQ=",
        version = "v1.7.1",
    )

    go_repository(
        name = "com_github_decred_dcrd_lru",
        importpath = "github.com/decred/dcrd/lru",
        sum = "h1:Kbsb1SFDsIlaupWPwsPp+dkxiBY1frcS07PCPgotKz8=",
        version = "v1.0.0",
    )
    go_repository(
        name = "com_github_dgraph_io_badger",
        importpath = "github.com/dgraph-io/badger",
        sum = "h1:w9pSFNSdq/JPM1N12Fz/F/bzo993Is1W+Q7HjPzi7yg=",
        version = "v1.6.1",
    )

    go_repository(
        name = "com_github_dgraph_io_ristretto",
        importpath = "github.com/dgraph-io/ristretto",
        sum = "h1:jh22xisGBjrEVnRZ1DVTpBVQm0Xndu8sMl0CWDzSIBI=",
        version = "v0.0.3",
    )
    go_repository(
        name = "com_github_dgrijalva_jwt_go",
        importpath = "github.com/dgrijalva/jwt-go",
        sum = "h1:7qlOGliEKZXTDg6OTjfoBKDXWrumCAMpl/TFQ4/5kLM=",
        version = "v3.2.0+incompatible",
    )

    go_repository(
        name = "com_github_dgryski_go_bitstream",
        importpath = "github.com/dgryski/go-bitstream",
        sum = "h1:akOQj8IVgoeFfBTzGOEQakCYshWD6RNo1M5pivFXt70=",
        version = "v0.0.0-20180413035011-3522498ce2c8",
    )
    go_repository(
        name = "com_github_dgryski_go_farm",
        importpath = "github.com/dgryski/go-farm",
        sum = "h1:tdlZCpZ/P9DhczCTSixgIKmwPv6+wP5DGjqLYw5SUiA=",
        version = "v0.0.0-20190423205320-6a90982ecee2",
    )
    go_repository(
        name = "com_github_dgryski_go_sip13",
        importpath = "github.com/dgryski/go-sip13",
        sum = "h1:RMLoZVzv4GliuWafOuPuQDKSm1SJph7uCRnnS61JAn4=",
        version = "v0.0.0-20181026042036-e10d5fee7954",
    )
    go_repository(
        name = "com_github_dlclark_regexp2",
        importpath = "github.com/dlclark/regexp2",
        sum = "h1:8sAhBGEM0dRWogWqWyQeIJnxjWO6oIjl8FKqREDsGfk=",
        version = "v1.2.0",
    )

    go_repository(
        name = "com_github_docker_docker",
        importpath = "github.com/docker/docker",
        sum = "h1:sh8rkQZavChcmakYiSlqu2425CHyFXLZZnvm7PDpU8M=",
        version = "v1.4.2-0.20180625184442-8e610b2b55bf",
    )
    go_repository(
        name = "com_github_docker_spdystream",
        importpath = "github.com/docker/spdystream",
        sum = "h1:cenwrSVm+Z7QLSV/BsnenAOcDXdX4cMv4wP0B/5QbPg=",
        version = "v0.0.0-20160310174837-449fdfce4d96",
    )

    go_repository(
        name = "com_github_dop251_goja",
        importpath = "github.com/dop251/goja",
        sum = "h1:Y9vTBSsV4hSwPSj4bacAU/eSnV3dAxVpepaghAdhGoQ=",
        version = "v0.0.0-20200721192441-a695b0cdd498",
    )
    go_repository(
        name = "com_github_dustin_go_humanize",
        importpath = "github.com/dustin/go-humanize",
        sum = "h1:VSnTsYCnlFHaM2/igO1h6X3HA71jcobQuxemgkq4zYo=",
        version = "v1.0.0",
    )

    go_repository(
        name = "com_github_dvyukov_go_fuzz",
        importpath = "github.com/dvyukov/go-fuzz",
        sum = "h1:NgO45/5mBLRVfiXerEFzH6ikcZ7DNRPS639xFg3ENzU=",
        version = "v0.0.0-20200318091601-be3528f3a813",
    )
    go_repository(
        name = "com_github_eapache_go_resiliency",
        importpath = "github.com/eapache/go-resiliency",
        sum = "h1:v7g92e/KSN71Rq7vSThKaWIq68fL4YHvWyiUKorFR1Q=",
        version = "v1.2.0",
    )
    go_repository(
        name = "com_github_eapache_go_xerial_snappy",
        importpath = "github.com/eapache/go-xerial-snappy",
        sum = "h1:YEetp8/yCZMuEPMUDHG0CW/brkkEp8mzqk2+ODEitlw=",
        version = "v0.0.0-20180814174437-776d5712da21",
    )
    go_repository(
        name = "com_github_eapache_queue",
        importpath = "github.com/eapache/queue",
        sum = "h1:YOEu7KNc61ntiQlcEeUIoDTJ2o8mQznoNvUhiigpIqc=",
        version = "v1.1.0",
    )

    go_repository(
        name = "com_github_eclipse_paho_mqtt_golang",
        importpath = "github.com/eclipse/paho.mqtt.golang",
        sum = "h1:1F8mhG9+aO5/xpdtFkW4SxOJB67ukuDC3t2y2qayIX0=",
        version = "v1.2.0",
    )
    go_repository(
        name = "com_github_edsrzf_mmap_go",
        importpath = "github.com/edsrzf/mmap-go",
        sum = "h1:CEBF7HpRnUCSJgGUb5h1Gm7e3VkmVDrR8lvWVLtrOFw=",
        version = "v1.0.0",
    )

    go_repository(
        name = "com_github_elazarl_goproxy",
        importpath = "github.com/elazarl/goproxy",
        sum = "h1:yUdfgN0XgIJw7foRItutHYUIhlcKzcSf5vDpdhQAKTc=",
        version = "v0.0.0-20180725130230-947c36da3153",
    )

    go_repository(
        name = "com_github_emicklei_dot",
        importpath = "github.com/emicklei/dot",
        sum = "h1:Ase39UD9T9fRBOb5ptgpixrxfx8abVzNWZi2+lr53PI=",
        version = "v0.11.0",
    )
    go_repository(
        name = "com_github_emicklei_go_restful",
        importpath = "github.com/emicklei/go-restful",
        sum = "h1:H2pdYOb3KQ1/YsqVWoWNLQO+fusocsw354rqGTZtAgw=",
        version = "v0.0.0-20170410110728-ff4f55a20633",
    )
    go_repository(
        name = "com_github_envoyproxy_go_control_plane",
        importpath = "github.com/envoyproxy/go-control-plane",
        sum = "h1:rEvIZUSZ3fx39WIi3JkQqQBitGwpELBIYWeBVh6wn+E=",
        version = "v0.9.4",
    )
    go_repository(
        name = "com_github_envoyproxy_protoc_gen_validate",
        importpath = "github.com/envoyproxy/protoc-gen-validate",
        sum = "h1:EQciDnbrYxy13PgWoY8AqoxGiPrpgBZ1R8UNe3ddc+A=",
        version = "v0.1.0",
    )

    # Note: It is required to define com_github_ethereum_go_ethereum like this for some reason...
    # Note: The keep directives help gazelle leave this alone.
    go_repository(
        name = "com_github_ethereum_go_ethereum",
        commit = "1fb46e30795130091776dcb1359e75bd3ba7a356",  # keep
        importpath = "github.com/ethereum/go-ethereum",  # keep
        # Note: go-ethereum is not bazel-friendly with regards to cgo. We have a
        # a fork that has resolved these issues by disabling HID/USB support and
        # some manual fixes for c imports in the crypto package. This is forked
        # branch should be updated from time to time with the latest go-ethereum
        # code.
        remote = "https://github.com/prysmaticlabs/bazel-go-ethereum",  # keep
        replace = None,  # keep
        sum = None,  # keep
        vcs = "git",  # keep
        version = None,  # keep
    )

    go_repository(
        name = "com_github_evanphx_json_patch",
        importpath = "github.com/evanphx/json-patch",
        sum = "h1:fUDGZCv/7iAN7u0puUVhvKCcsR6vRfwrJatElLBEf0I=",
        version = "v4.2.0+incompatible",
    )

    go_repository(
        name = "com_github_fatih_color",
        importpath = "github.com/fatih/color",
        sum = "h1:8xPHl4/q1VyqGIPif1F+1V3Y3lSmrq01EabUW3CoW5s=",
        version = "v1.9.0",
    )
    go_repository(
        name = "com_github_ferranbt_fastssz",
        importpath = "github.com/ferranbt/fastssz",
        nofuzz = True,
<<<<<<< HEAD
        sum = "h1:W2w+U6B6jVYrSAtip8HylYbu0G3XoJLLvggm1kuPKq4=",
        version = "v0.0.0-20201210095258-318e164fe1dd",
=======
        sum = "h1:Xun9jB2EhB8JZbVhjpW7/o6pLEwXb89tHkN8Q08kEZM=",
        version = "v0.0.0-20210118190430-6ca267833c4b",
>>>>>>> 92932ae5
    )

    go_repository(
        name = "com_github_fjl_memsize",
        importpath = "github.com/fjl/memsize",
        sum = "h1:FtmdgXiUlNeRsoNMFlKLDt+S+6hbjVMEW6RGQ7aUf7c=",
        version = "v0.0.0-20190710130421-bcb5799ab5e5",
    )

    go_repository(
        name = "com_github_flynn_noise",
        importpath = "github.com/flynn/noise",
        sum = "h1:u/UEqS66A5ckRmS4yNpjmVH56sVtS/RfclBAYocb4as=",
        version = "v0.0.0-20180327030543-2492fe189ae6",
    )

    go_repository(
        name = "com_github_fogleman_gg",
        importpath = "github.com/fogleman/gg",
        sum = "h1:WXb3TSNmHp2vHoCroCIB1foO/yQ36swABL8aOVeDpgg=",
        version = "v1.2.1-0.20190220221249-0403632d5b90",
    )
    go_repository(
        name = "com_github_fortytw2_leaktest",
        importpath = "github.com/fortytw2/leaktest",
        sum = "h1:u8491cBMTQ8ft8aeV+adlcytMZylmA5nnwwkRZjI8vw=",
        version = "v1.3.0",
    )
    go_repository(
        name = "com_github_franela_goblin",
        importpath = "github.com/franela/goblin",
        sum = "h1:gb2Z18BhTPJPpLQWj4T+rfKHYCHxRHCtRxhKKjRidVw=",
        version = "v0.0.0-20200105215937-c9ffbefa60db",
    )
    go_repository(
        name = "com_github_franela_goreq",
        importpath = "github.com/franela/goreq",
        sum = "h1:a9ENSRDFBUPkJ5lCgVZh26+ZbGyoVJG7yb5SSzF5H54=",
        version = "v0.0.0-20171204163338-bcd34c9993f8",
    )

    go_repository(
        name = "com_github_frankban_quicktest",
        importpath = "github.com/frankban/quicktest",
        sum = "h1:2QxQoC1TS09S7fhCPsrvqYdvP1H5M1P1ih5ABm3BTYk=",
        version = "v1.7.2",
    )
    go_repository(
        name = "com_github_fsnotify_fsnotify",
        importpath = "github.com/fsnotify/fsnotify",
        sum = "h1:hsms1Qyu0jgnwNXIxa+/V/PDsU6CfLf6CNO8H7IWoS4=",
        version = "v1.4.9",
    )
    go_repository(
        name = "com_github_garyburd_redigo",
        importpath = "github.com/garyburd/redigo",
        sum = "h1:0VruCpn7yAIIu7pWVClQC8wxCJEcG3nyzpMSHKi1PQc=",
        version = "v1.6.0",
    )
    go_repository(
        name = "com_github_gballet_go_libpcsclite",
        importpath = "github.com/gballet/go-libpcsclite",
        sum = "h1:f6D9Hr8xV8uYKlyuj8XIruxlh9WjVjdh1gIicAS7ays=",
        version = "v0.0.0-20191108122812-4678299bea08",
    )

    go_repository(
        name = "com_github_ghodss_yaml",
        importpath = "github.com/ghodss/yaml",
        sum = "h1:wQHKEahhL6wmXdzwWG11gIVCkOv05bNOh+Rxn0yngAk=",
        version = "v1.0.0",
    )

    go_repository(
        name = "com_github_glycerine_go_unsnap_stream",
        importpath = "github.com/glycerine/go-unsnap-stream",
        sum = "h1:r04MMPyLHj/QwZuMJ5+7tJcBr1AQjpiAK/rZWRrQT7o=",
        version = "v0.0.0-20180323001048-9f0cb55181dd",
    )
    go_repository(
        name = "com_github_glycerine_goconvey",
        importpath = "github.com/glycerine/goconvey",
        sum = "h1:gclg6gY70GLy3PbkQ1AERPfmLMMagS60DKF78eWwLn8=",
        version = "v0.0.0-20190410193231-58a59202ab31",
    )
    go_repository(
        name = "com_github_go_check_check",
        importpath = "github.com/go-check/check",
        sum = "h1:0gkP6mzaMqkmpcJYCFOLkIBwI7xFExG03bbkOkCvUPI=",
        version = "v0.0.0-20180628173108-788fd7840127",
    )

    go_repository(
        name = "com_github_go_gl_glfw",
        importpath = "github.com/go-gl/glfw",
        sum = "h1:QbL/5oDUmRBzO9/Z7Seo6zf912W/a6Sr4Eu0G/3Jho0=",
        version = "v0.0.0-20190409004039-e6da0acd62b1",
    )
    go_repository(
        name = "com_github_go_gl_glfw_v3_3_glfw",
        importpath = "github.com/go-gl/glfw/v3.3/glfw",
        sum = "h1:WtGNWLvXpe6ZudgnXrq0barxBImvnnJoMEhXAzcbM0I=",
        version = "v0.0.0-20200222043503-6f7a984d4dc4",
    )
    go_repository(
        name = "com_github_go_kit_kit",
        importpath = "github.com/go-kit/kit",
        sum = "h1:dXFJfIHVvUcpSgDOV+Ne6t7jXri8Tfv2uOLHUZ2XNuo=",
        version = "v0.10.0",
    )
    go_repository(
        name = "com_github_go_logfmt_logfmt",
        importpath = "github.com/go-logfmt/logfmt",
        sum = "h1:TrB8swr/68K7m9CcGut2g3UOihhbcbiMAYiuTXdEih4=",
        version = "v0.5.0",
    )
    go_repository(
        name = "com_github_go_logr_logr",
        importpath = "github.com/go-logr/logr",
        sum = "h1:fV3MLmabKIZ383XifUjFSwcoGee0v9qgPp8wy5svibE=",
        version = "v0.2.1",
    )
    go_repository(
        name = "com_github_go_ole_go_ole",
        importpath = "github.com/go-ole/go-ole",
        sum = "h1:2lOsA72HgjxAuMlKpFiCbHTvu44PIVkZ5hqm3RSdI/E=",
        version = "v1.2.1",
    )
    go_repository(
        name = "com_github_go_openapi_jsonpointer",
        importpath = "github.com/go-openapi/jsonpointer",
        sum = "h1:wSt/4CYxs70xbATrGXhokKF1i0tZjENLOo1ioIO13zk=",
        version = "v0.0.0-20160704185906-46af16f9f7b1",
    )
    go_repository(
        name = "com_github_go_openapi_jsonreference",
        importpath = "github.com/go-openapi/jsonreference",
        sum = "h1:tF+augKRWlWx0J0B7ZyyKSiTyV6E1zZe+7b3qQlcEf8=",
        version = "v0.0.0-20160704190145-13c6e3589ad9",
    )
    go_repository(
        name = "com_github_go_openapi_spec",
        importpath = "github.com/go-openapi/spec",
        sum = "h1:C1JKChikHGpXwT5UQDFaryIpDtyyGL/CR6C2kB7F1oc=",
        version = "v0.0.0-20160808142527-6aced65f8501",
    )
    go_repository(
        name = "com_github_go_openapi_swag",
        importpath = "github.com/go-openapi/swag",
        sum = "h1:zP3nY8Tk2E6RTkqGYrarZXuzh+ffyLDljLxCy1iJw80=",
        version = "v0.0.0-20160704191624-1d0bd113de87",
    )
    go_repository(
        name = "com_github_go_sourcemap_sourcemap",
        importpath = "github.com/go-sourcemap/sourcemap",
        sum = "h1:0b/xya7BKGhXuqFESKM4oIiRo9WOt2ebz7KxfreD6ug=",
        version = "v2.1.2+incompatible",
    )
    go_repository(
        name = "com_github_go_sql_driver_mysql",
        importpath = "github.com/go-sql-driver/mysql",
        sum = "h1:g24URVg0OFbNUTx9qqY1IRZ9D9z3iPyi5zKhQZpNwpA=",
        version = "v1.4.1",
    )

    go_repository(
        name = "com_github_go_stack_stack",
        importpath = "github.com/go-stack/stack",
        sum = "h1:5SgMzNM5HxrEjV0ww2lTmX6E2Izsfxas4+YHWRs3Lsk=",
        version = "v1.8.0",
    )
    go_repository(
        name = "com_github_go_yaml_yaml",
        importpath = "github.com/go-yaml/yaml",
        sum = "h1:RYi2hDdss1u4YE7GwixGzWwVo47T8UQwnTLB6vQiq+o=",
        version = "v2.1.0+incompatible",
    )
    go_repository(
        name = "com_github_gogo_googleapis",
        importpath = "github.com/gogo/googleapis",
        sum = "h1:kFkMAZBNAn4j7K0GiZr8cRYzejq68VbheufiV3YuyFI=",
        version = "v1.1.0",
    )

    go_repository(
        name = "com_github_golang_freetype",
        importpath = "github.com/golang/freetype",
        sum = "h1:DACJavvAHhabrF08vX0COfcOBJRhZ8lUbR+ZWIs0Y5g=",
        version = "v0.0.0-20170609003504-e2365dfdc4a0",
    )
    go_repository(
        name = "com_github_golang_gddo",
        importpath = "github.com/golang/gddo",
        sum = "h1:HoqgYR60VYu5+0BuG6pjeGp7LKEPZnHt+dUClx9PeIs=",
        version = "v0.0.0-20200528160355-8d077c1d8f4c",
    )

    go_repository(
        name = "com_github_golang_geo",
        importpath = "github.com/golang/geo",
        sum = "h1:lJwO/92dFXWeXOZdoGXgptLmNLwynMSHUmU6besqtiw=",
        version = "v0.0.0-20190916061304-5b978397cfec",
    )
    go_repository(
        name = "com_github_golang_glog",
        importpath = "github.com/golang/glog",
        sum = "h1:VKtxabqXZkF25pY9ekfRL6a582T4P37/31XEstQ5p58=",
        version = "v0.0.0-20160126235308-23def4e6c14b",
    )
    go_repository(
        name = "com_github_golang_groupcache",
        importpath = "github.com/golang/groupcache",
        sum = "h1:1r7pUrabqp18hOBcwBwiTsbnFeTZHV9eER/QT5JVZxY=",
        version = "v0.0.0-20200121045136-8c9f03a8e57e",
    )
    go_repository(
        name = "com_github_golang_lint",
        importpath = "github.com/golang/lint",
        sum = "h1:ior8LN6127GsA53E9mD9nH/oP/LVbJplmLH5V8o+/Uk=",
        version = "v0.0.0-20170918230701-e5d664eb928e",
    )

    go_repository(
        name = "com_github_golang_mock",
        importpath = "github.com/golang/mock",
        sum = "h1:l75CXGRSwbaYNpl/Z2X1XIIAMSCquvXgpVZDhwEIJsc=",
        version = "v1.4.4",
    )
    go_repository(
        name = "com_github_golang_protobuf",
        importpath = "github.com/golang/protobuf",
        sum = "h1:JjCZWpVbqXDqFVmTfYWEVTMIYrL/NPdPSCHPJ0T/raM=",
        version = "v1.4.3",
    )

    go_repository(
        name = "com_github_golang_snappy",
        importpath = "github.com/golang/snappy",
        sum = "h1:aeE13tS0IiQgFjYdoL8qN3K1N2bXXtI6Vi51/y7BpMw=",
        version = "v0.0.2",
    )
    go_repository(
        name = "com_github_google_btree",
        importpath = "github.com/google/btree",
        sum = "h1:0udJVsspx3VBr5FwtLhQQtuAsVc79tTq0ocGIPAU6qo=",
        version = "v1.0.0",
    )

    go_repository(
        name = "com_github_google_flatbuffers",
        importpath = "github.com/google/flatbuffers",
        sum = "h1:O7CEyB8Cb3/DmtxODGtLHcEvpr81Jm5qLg/hsHnxA2A=",
        version = "v1.11.0",
    )
    go_repository(
        name = "com_github_google_go_cmp",
        importpath = "github.com/google/go-cmp",
        sum = "h1:X2ev0eStA3AbceY54o37/0PQ/UWqKEiiO2dKL5OPaFM=",
        version = "v0.5.2",
    )

    go_repository(
        name = "com_github_google_gofuzz",
        importpath = "github.com/google/gofuzz",
        sum = "h1:xRy4A+RhZaiKjJ1bPfwQ8sedCA+YS2YcCHW6ec7JMi0=",
        version = "v1.2.0",
    )
    go_repository(
        name = "com_github_google_gopacket",
        importpath = "github.com/google/gopacket",
        sum = "h1:ves8RnFZPGiFnTS0uPQStjwru6uO6h+nlr9j6fL7kF8=",
        version = "v1.1.19",
    )
    go_repository(
        name = "com_github_google_martian",
        importpath = "github.com/google/martian",
        sum = "h1:/CP5g8u/VJHijgedC/Legn3BAbAaWPgecwXBIDzw5no=",
        version = "v2.1.0+incompatible",
    )

    go_repository(
        name = "com_github_google_martian_v3",
        importpath = "github.com/google/martian/v3",
        sum = "h1:pMen7vLs8nvgEYhywH3KDWJIJTeEr2ULsVWHWYHQyBs=",
        version = "v3.0.0",
    )
    go_repository(
        name = "com_github_google_pprof",
        importpath = "github.com/google/pprof",
        sum = "h1:Ak8CrdlwwXwAZxzS66vgPt4U8yUZX7JwLvVR58FN5jM=",
        version = "v0.0.0-20200708004538-1a94d8640e99",
    )
    go_repository(
        name = "com_github_google_renameio",
        importpath = "github.com/google/renameio",
        sum = "h1:GOZbcHa3HfsPKPlmyPyN2KEohoMXOhdMbHrvbpl2QaA=",
        version = "v0.1.0",
    )

    go_repository(
        name = "com_github_google_shlex",
        importpath = "github.com/google/shlex",
        sum = "h1:El6M4kTTCOh6aBiKaUGG7oYTSPP8MxqL4YI3kZKwcP4=",
        version = "v0.0.0-20191202100458-e7afc7fbc510",
    )
    go_repository(
        name = "com_github_google_uuid",
        importpath = "github.com/google/uuid",
        sum = "h1:EVhdT+1Kseyi1/pUmXKaFxYsDNy9RQYkMWRH68J/W7Y=",
        version = "v1.1.2",
    )
    go_repository(
        name = "com_github_googleapis_gax_go",
        importpath = "github.com/googleapis/gax-go",
        sum = "h1:j0GKcs05QVmm7yesiZq2+9cxHkNK9YM6zKx4D2qucQU=",
        version = "v2.0.0+incompatible",
    )

    go_repository(
        name = "com_github_googleapis_gax_go_v2",
        importpath = "github.com/googleapis/gax-go/v2",
        sum = "h1:sjZBwGj9Jlw33ImPtvFviGYvseOtDM7hkSKB7+Tv3SM=",
        version = "v2.0.5",
    )
    go_repository(
        name = "com_github_googleapis_gnostic",
        importpath = "github.com/googleapis/gnostic",
        sum = "h1:rVsPeBmXbYv4If/cumu1AzZPwV58q433hvONV1UEZoI=",
        version = "v0.1.0",
    )
    go_repository(
        name = "com_github_gophercloud_gophercloud",
        importpath = "github.com/gophercloud/gophercloud",
        sum = "h1:P/nh25+rzXouhytV2pUHBb65fnds26Ghl8/391+sT5o=",
        version = "v0.1.0",
    )
    go_repository(
        name = "com_github_gopherjs_gopherjs",
        importpath = "github.com/gopherjs/gopherjs",
        sum = "h1:EGx4pi6eqNxGaHF6qqu48+N2wcFQ5qg5FXgOdqsJ5d8=",
        version = "v0.0.0-20181017120253-0766667cb4d1",
    )
    go_repository(
        name = "com_github_gorilla_context",
        importpath = "github.com/gorilla/context",
        sum = "h1:AWwleXJkX/nhcU9bZSnZoi3h/qGYqQAGhq6zZe/aQW8=",
        version = "v1.1.1",
    )
    go_repository(
        name = "com_github_gorilla_mux",
        importpath = "github.com/gorilla/mux",
        sum = "h1:gnP5JzjVOuiZD07fKKToCAOjS0yOpj/qPETTXCCS6hw=",
        version = "v1.7.3",
    )

    go_repository(
        name = "com_github_gorilla_websocket",
        importpath = "github.com/gorilla/websocket",
        sum = "h1:+/TMaTYc4QFitKJxsQ7Yye35DkWvkdLcvGKqM+x0Ufc=",
        version = "v1.4.2",
    )

    go_repository(
        name = "com_github_graph_gophers_graphql_go",
        importpath = "github.com/graph-gophers/graphql-go",
        sum = "h1:kLnsdud6Fl1/7ZX/5oD23cqYAzBfuZBhNkGr2NvuEsU=",
        version = "v0.0.0-20200309224638-dae41bde9ef9",
    )
    go_repository(
        name = "com_github_gregjones_httpcache",
        importpath = "github.com/gregjones/httpcache",
        sum = "h1:pdN6V1QBWetyv/0+wjACpqVH+eVULgEjkurDLq3goeM=",
        version = "v0.0.0-20180305231024-9cad4c3443a7",
    )

    go_repository(
        name = "com_github_grpc_ecosystem_go_grpc_middleware",
        importpath = "github.com/grpc-ecosystem/go-grpc-middleware",
        sum = "h1:FlFbCRLd5Jr4iYXZufAvgWN6Ao0JrI5chLINnUXDDr0=",
        version = "v1.2.2",
    )
    go_repository(
        name = "com_github_grpc_ecosystem_go_grpc_prometheus",
        importpath = "github.com/grpc-ecosystem/go-grpc-prometheus",
        sum = "h1:Ovs26xHkKqVztRpIrF/92BcuyuQ/YW4NSIpoGtfXNho=",
        version = "v1.2.0",
    )
    go_repository(
        name = "com_github_grpc_ecosystem_grpc_gateway",
        importpath = "github.com/grpc-ecosystem/grpc-gateway",
        sum = "h1:gmcG1KaJ57LophUzW0Hy8NmPhnMZb4M0+kPpLofRdBo=",
        version = "v1.16.0",
    )
    go_repository(
        name = "com_github_gxed_hashland_keccakpg",
        importpath = "github.com/gxed/hashland/keccakpg",
        sum = "h1:wrk3uMNaMxbXiHibbPO4S0ymqJMm41WiudyFSs7UnsU=",
        version = "v0.0.1",
    )
    go_repository(
        name = "com_github_gxed_hashland_murmur3",
        importpath = "github.com/gxed/hashland/murmur3",
        sum = "h1:SheiaIt0sda5K+8FLz952/1iWS9zrnKsEJaOJu4ZbSc=",
        version = "v0.0.1",
    )
    go_repository(
        name = "com_github_hashicorp_consul_api",
        importpath = "github.com/hashicorp/consul/api",
        sum = "h1:HXNYlRkkM/t+Y/Yhxtwcy02dlYwIaoxzvxPnS+cqy78=",
        version = "v1.3.0",
    )
    go_repository(
        name = "com_github_hashicorp_consul_sdk",
        importpath = "github.com/hashicorp/consul/sdk",
        sum = "h1:UOxjlb4xVNF93jak1mzzoBatyFju9nrkxpVwIp/QqxQ=",
        version = "v0.3.0",
    )
    go_repository(
        name = "com_github_hashicorp_errwrap",
        importpath = "github.com/hashicorp/errwrap",
        sum = "h1:hLrqtEDnRye3+sgx6z4qVLNuviH3MR5aQ0ykNJa/UYA=",
        version = "v1.0.0",
    )
    go_repository(
        name = "com_github_hashicorp_go_cleanhttp",
        importpath = "github.com/hashicorp/go-cleanhttp",
        sum = "h1:dH3aiDG9Jvb5r5+bYHsikaOUIpcM0xvgMXVoDkXMzJM=",
        version = "v0.5.1",
    )
    go_repository(
        name = "com_github_hashicorp_go_immutable_radix",
        importpath = "github.com/hashicorp/go-immutable-radix",
        sum = "h1:AKDB1HM5PWEA7i4nhcpwOrO2byshxBjXVn/J/3+z5/0=",
        version = "v1.0.0",
    )
    go_repository(
        name = "com_github_hashicorp_go_msgpack",
        importpath = "github.com/hashicorp/go-msgpack",
        sum = "h1:zKjpN5BK/P5lMYrLmBHdBULWbJ0XpYR+7NGzqkZzoD4=",
        version = "v0.5.3",
    )
    go_repository(
        name = "com_github_hashicorp_go_multierror",
        importpath = "github.com/hashicorp/go-multierror",
        sum = "h1:iVjPR7a6H0tWELX5NxNe7bYopibicUzc7uPribsnS6o=",
        version = "v1.0.0",
    )
    go_repository(
        name = "com_github_hashicorp_go_net",
        importpath = "github.com/hashicorp/go.net",
        sum = "h1:sNCoNyDEvN1xa+X0baata4RdcpKwcMS6DH+xwfqPgjw=",
        version = "v0.0.1",
    )
    go_repository(
        name = "com_github_hashicorp_go_rootcerts",
        importpath = "github.com/hashicorp/go-rootcerts",
        sum = "h1:Rqb66Oo1X/eSV1x66xbDccZjhJigjg0+e82kpwzSwCI=",
        version = "v1.0.0",
    )
    go_repository(
        name = "com_github_hashicorp_go_sockaddr",
        importpath = "github.com/hashicorp/go-sockaddr",
        sum = "h1:GeH6tui99pF4NJgfnhp+L6+FfobzVW3Ah46sLo0ICXs=",
        version = "v1.0.0",
    )
    go_repository(
        name = "com_github_hashicorp_go_syslog",
        importpath = "github.com/hashicorp/go-syslog",
        sum = "h1:KaodqZuhUoZereWVIYmpUgZysurB1kBLX2j0MwMrUAE=",
        version = "v1.0.0",
    )

    go_repository(
        name = "com_github_hashicorp_go_uuid",
        importpath = "github.com/hashicorp/go-uuid",
        sum = "h1:cfejS+Tpcp13yd5nYHWDI6qVCny6wyX2Mt5SGur2IGE=",
        version = "v1.0.2",
    )
    go_repository(
        name = "com_github_hashicorp_go_version",
        importpath = "github.com/hashicorp/go-version",
        sum = "h1:3vNe/fWF5CBgRIguda1meWhsZHy3m8gCJ5wx+dIzX/E=",
        version = "v1.2.0",
    )

    go_repository(
        name = "com_github_hashicorp_golang_lru",
        importpath = "github.com/hashicorp/golang-lru",
        sum = "h1:YDjusn29QI/Das2iO9M0BHnIbxPeyuCHsjMW+lJfyTc=",
        version = "v0.5.4",
    )
    go_repository(
        name = "com_github_hashicorp_hcl",
        importpath = "github.com/hashicorp/hcl",
        sum = "h1:0Anlzjpi4vEasTeNFn2mLJgTSwt0+6sfsiTG8qcWGx4=",
        version = "v1.0.0",
    )
    go_repository(
        name = "com_github_hashicorp_logutils",
        importpath = "github.com/hashicorp/logutils",
        sum = "h1:dLEQVugN8vlakKOUE3ihGLTZJRB4j+M2cdTm/ORI65Y=",
        version = "v1.0.0",
    )
    go_repository(
        name = "com_github_hashicorp_mdns",
        importpath = "github.com/hashicorp/mdns",
        sum = "h1:WhIgCr5a7AaVH6jPUwjtRuuE7/RDufnUvzIr48smyxs=",
        version = "v1.0.0",
    )
    go_repository(
        name = "com_github_hashicorp_memberlist",
        importpath = "github.com/hashicorp/memberlist",
        sum = "h1:EmmoJme1matNzb+hMpDuR/0sbJSUisxyqBGG676r31M=",
        version = "v0.1.3",
    )
    go_repository(
        name = "com_github_hashicorp_serf",
        importpath = "github.com/hashicorp/serf",
        sum = "h1:YZ7UKsJv+hKjqGVUUbtE3HNj79Eln2oQ75tniF6iPt0=",
        version = "v0.8.2",
    )

    go_repository(
        name = "com_github_herumi_bls_eth_go_binary",
        importpath = "github.com/herumi/bls-eth-go-binary",
        sum = "h1:S7pKW74AvYc89WawL6IxGSnJRxF4TkE1GITYqKFyYy4=",
        version = "v0.0.0-20201019012252-4b463a10c225",
    )

    go_repository(
        name = "com_github_holiman_uint256",
        importpath = "github.com/holiman/uint256",
        sum = "h1:4JywC80b+/hSfljFlEBLHrrh+CIONLDz9NuFl0af4Mw=",
        version = "v1.1.1",
    )
    go_repository(
        name = "com_github_hpcloud_tail",
        importpath = "github.com/hpcloud/tail",
        sum = "h1:nfCOvKYfkgYP8hkirhJocXT2+zOD8yUNjXaWfTlyFKI=",
        version = "v1.0.0",
    )
    go_repository(
        name = "com_github_hudl_fargo",
        importpath = "github.com/hudl/fargo",
        sum = "h1:0U6+BtN6LhaYuTnIJq4Wyq5cpn6O2kWrxAtcqBmYY6w=",
        version = "v1.3.0",
    )

    go_repository(
        name = "com_github_huin_goupnp",
        importpath = "github.com/huin/goupnp",
        sum = "h1:wg75sLpL6DZqwHQN6E1Cfk6mtfzS45z8OV+ic+DtHRo=",
        version = "v1.0.0",
    )
    go_repository(
        name = "com_github_huin_goutil",
        importpath = "github.com/huin/goutil",
        sum = "h1:vlNjIqmUZ9CMAWsbURYl3a6wZbw7q5RHVvlXTNS/Bs8=",
        version = "v0.0.0-20170803182201-1ca381bf3150",
    )

    go_repository(
        name = "com_github_ianlancetaylor_cgosymbolizer",
        importpath = "github.com/ianlancetaylor/cgosymbolizer",
        sum = "h1:IpTHAzWv1pKDDWeJDY5VOHvqc2T9d3C8cPKEf2VPqHE=",
        version = "v0.0.0-20200424224625-be1b05b0b279",
    )
    go_repository(
        name = "com_github_ianlancetaylor_demangle",
        importpath = "github.com/ianlancetaylor/demangle",
        sum = "h1:UDMh68UUwekSh5iP2OMhRRZJiiBccgV7axzUG8vi56c=",
        version = "v0.0.0-20181102032728-5e5cf60278f6",
    )

    go_repository(
        name = "com_github_imdario_mergo",
        importpath = "github.com/imdario/mergo",
        sum = "h1:JboBksRwiiAJWvIYJVo46AfV+IAIKZpfrSzVKj42R4Q=",
        version = "v0.3.5",
    )
    go_repository(
        name = "com_github_inconshreveable_log15",
        importpath = "github.com/inconshreveable/log15",
        sum = "h1:g/SJtZVYc1cxSB8lgrgqeOlIdi4MhqNNHYRAC8y+g4c=",
        version = "v0.0.0-20170622235902-74a0988b5f80",
    )

    go_repository(
        name = "com_github_inconshreveable_mousetrap",
        importpath = "github.com/inconshreveable/mousetrap",
        sum = "h1:Z8tu5sraLXCXIcARxBp/8cbvlwVa7Z1NHg9XEKhtSvM=",
        version = "v1.0.0",
    )

    go_repository(
        name = "com_github_influxdata_flux",
        importpath = "github.com/influxdata/flux",
        sum = "h1:57tk1Oo4gpGIDbV12vUAPCMtLtThhaXzub1XRIuqv6A=",
        version = "v0.65.0",
    )
    go_repository(
        name = "com_github_influxdata_influxdb",
        importpath = "github.com/influxdata/influxdb",
        sum = "h1:/X+G+i3udzHVxpBMuXdPZcUbkIE0ouT+6U+CzQTsOys=",
        version = "v1.8.0",
    )
    go_repository(
        name = "com_github_influxdata_influxdb1_client",
        importpath = "github.com/influxdata/influxdb1-client",
        sum = "h1:/WZQPMZNsjZ7IlCpsLGdQBINg5bxKQ1K1sh6awxLtkA=",
        version = "v0.0.0-20191209144304-8bf82d3c094d",
    )

    go_repository(
        name = "com_github_influxdata_influxql",
        importpath = "github.com/influxdata/influxql",
        sum = "h1:sPsaumLFRPMwR5QtD3Up54HXpNND8Eu7G1vQFmi3quQ=",
        version = "v1.1.0",
    )
    go_repository(
        name = "com_github_influxdata_line_protocol",
        importpath = "github.com/influxdata/line-protocol",
        sum = "h1:/o3vQtpWJhvnIbXley4/jwzzqNeigJK9z+LZcJZ9zfM=",
        version = "v0.0.0-20180522152040-32c6aa80de5e",
    )
    go_repository(
        name = "com_github_influxdata_promql_v2",
        importpath = "github.com/influxdata/promql/v2",
        sum = "h1:kXn3p0D7zPw16rOtfDR+wo6aaiH8tSMfhPwONTxrlEc=",
        version = "v2.12.0",
    )
    go_repository(
        name = "com_github_influxdata_roaring",
        importpath = "github.com/influxdata/roaring",
        sum = "h1:UzJnB7VRL4PSkUJHwsyzseGOmrO/r4yA+AuxGJxiZmA=",
        version = "v0.4.13-0.20180809181101-fc520f41fab6",
    )
    go_repository(
        name = "com_github_influxdata_tdigest",
        importpath = "github.com/influxdata/tdigest",
        sum = "h1:MHTrDWmQpHq/hkq+7cw9oYAt2PqUw52TZazRA0N7PGE=",
        version = "v0.0.0-20181121200506-bf2b5ad3c0a9",
    )
    go_repository(
        name = "com_github_influxdata_usage_client",
        importpath = "github.com/influxdata/usage-client",
        sum = "h1:+TUUmaFa4YD1Q+7bH9o5NCHQGPMqZCYJiNW6lIIS9z4=",
        version = "v0.0.0-20160829180054-6d3895376368",
    )
    go_repository(
        name = "com_github_ipfs_go_cid",
        importpath = "github.com/ipfs/go-cid",
        sum = "h1:ysQJVJA3fNDF1qigJbsSQOdjhVLsOEoPdh0+R97k3jY=",
        version = "v0.0.7",
    )
    go_repository(
        name = "com_github_ipfs_go_datastore",
        importpath = "github.com/ipfs/go-datastore",
        sum = "h1:rjvQ9+muFaJ+QZ7dN5B1MSDNQ0JVZKkkES/rMZmA8X8=",
        version = "v0.4.4",
    )
    go_repository(
        name = "com_github_ipfs_go_detect_race",
        importpath = "github.com/ipfs/go-detect-race",
        sum = "h1:qX/xay2W3E4Q1U7d9lNs1sU9nvguX0a7319XbyQ6cOk=",
        version = "v0.0.1",
    )
    go_repository(
        name = "com_github_ipfs_go_ds_badger",
        importpath = "github.com/ipfs/go-ds-badger",
        sum = "h1:J27YvAcpuA5IvZUbeBxOcQgqnYHUPxoygc6QxxkodZ4=",
        version = "v0.2.3",
    )
    go_repository(
        name = "com_github_ipfs_go_ds_leveldb",
        importpath = "github.com/ipfs/go-ds-leveldb",
        sum = "h1:QmQoAJ9WkPMUfBLnu1sBVy0xWWlJPg0m4kRAiJL9iaw=",
        version = "v0.4.2",
    )

    go_repository(
        name = "com_github_ipfs_go_ipfs_addr",
        importpath = "github.com/ipfs/go-ipfs-addr",
        sum = "h1:DpDFybnho9v3/a1dzJ5KnWdThWD1HrFLpQ+tWIyBaFI=",
        version = "v0.0.1",
    )
    go_repository(
        name = "com_github_ipfs_go_ipfs_delay",
        importpath = "github.com/ipfs/go-ipfs-delay",
        sum = "h1:NAviDvJ0WXgD+yiL2Rj35AmnfgI11+pHXbdciD917U0=",
        version = "v0.0.0-20181109222059-70721b86a9a8",
    )

    go_repository(
        name = "com_github_ipfs_go_ipfs_util",
        importpath = "github.com/ipfs/go-ipfs-util",
        sum = "h1:59Sswnk1MFaiq+VcaknX7aYEyGyGDAA73ilhEK2POp8=",
        version = "v0.0.2",
    )

    go_repository(
        name = "com_github_ipfs_go_log",
        build_file_proto_mode = "disable_global",
        importpath = "github.com/ipfs/go-log",
        sum = "h1:6nLQdX4W8P9yZZFH7mO+X/PzjN8Laozm/lMJ6esdgzY=",
        version = "v1.0.4",
    )
    go_repository(
        name = "com_github_ipfs_go_log_v2",
        build_file_proto_mode = "disable_global",
        importpath = "github.com/ipfs/go-log/v2",
        sum = "h1:G4TtqN+V9y9HY9TA6BwbCVyyBZ2B9MbCjR2MtGx8FR0=",
        version = "v2.1.1",
    )

    go_repository(
        name = "com_github_jackpal_gateway",
        importpath = "github.com/jackpal/gateway",
        sum = "h1:qzXWUJfuMdlLMtt0a3Dgt+xkWQiA5itDEITVJtuSwMc=",
        version = "v1.0.5",
    )

    go_repository(
        name = "com_github_jackpal_go_nat_pmp",
        importpath = "github.com/jackpal/go-nat-pmp",
        sum = "h1:KzKSgb7qkJvOUTqYl9/Hg/me3pWgBmERKrTGD7BdWus=",
        version = "v1.0.2",
    )
    go_repository(
        name = "com_github_jbenet_go_cienv",
        importpath = "github.com/jbenet/go-cienv",
        sum = "h1:Vc/s0QbQtoxX8MwwSLWWh+xNNZvM3Lw7NsTcHrvvhMc=",
        version = "v0.1.0",
    )

    go_repository(
        name = "com_github_jbenet_go_temp_err_catcher",
        importpath = "github.com/jbenet/go-temp-err-catcher",
        sum = "h1:zpb3ZH6wIE8Shj2sKS+khgRvf7T7RABoLk/+KKHggpk=",
        version = "v0.1.0",
    )
    go_repository(
        name = "com_github_jbenet_goprocess",
        importpath = "github.com/jbenet/goprocess",
        sum = "h1:DRGOFReOMqqDNXwW70QkacFW0YN9QnwLV0Vqk+3oU0o=",
        version = "v0.1.4",
    )
    go_repository(
        name = "com_github_jcmturner_gofork",
        importpath = "github.com/jcmturner/gofork",
        sum = "h1:J7uCkflzTEhUZ64xqKnkDxq3kzc96ajM1Gli5ktUem8=",
        version = "v1.0.0",
    )

    go_repository(
        name = "com_github_jessevdk_go_flags",
        importpath = "github.com/jessevdk/go-flags",
        sum = "h1:4IU2WS7AumrZ/40jfhf4QVDMsQwqA7VEHozFRrGARJA=",
        version = "v1.4.0",
    )
    go_repository(
        name = "com_github_jmespath_go_jmespath",
        importpath = "github.com/jmespath/go-jmespath",
        sum = "h1:pmfjZENx5imkbgOkpRUYLnmbU7UEFbjtDA2hxJ1ichM=",
        version = "v0.0.0-20180206201540-c2b33e8439af",
    )
    go_repository(
        name = "com_github_jonboulle_clockwork",
        importpath = "github.com/jonboulle/clockwork",
        sum = "h1:VKV+ZcuP6l3yW9doeqz6ziZGgcynBVQO+obU0+0hcPo=",
        version = "v0.1.0",
    )

    go_repository(
        name = "com_github_joonix_log",
        importpath = "github.com/joonix/log",
        sum = "h1:k+SfYbN66Ev/GDVq39wYOXVW5RNd5kzzairbCe9dK5Q=",
        version = "v0.0.0-20200409080653-9c1d2ceb5f1d",
    )
    go_repository(
        name = "com_github_jpillora_backoff",
        importpath = "github.com/jpillora/backoff",
        sum = "h1:uvFg412JmmHBHw7iwprIxkPMI+sGQ4kzOWsMeHnm2EA=",
        version = "v1.0.0",
    )

    go_repository(
        name = "com_github_jrick_logrotate",
        importpath = "github.com/jrick/logrotate",
        sum = "h1:lQ1bL/n9mBNeIXoTUoYRlK4dHuNJVofX9oWqBtPnSzI=",
        version = "v1.0.0",
    )

    go_repository(
        name = "com_github_json_iterator_go",
        importpath = "github.com/json-iterator/go",
        replace = "github.com/prestonvanloon/go",
        sum = "h1:Bt5PzQCqfP4xiLXDSrMoqAfj6CBr3N9DAyyq8OiIWsc=",
        version = "v1.1.7-0.20190722034630-4f2e55fcf87b",
    )
    go_repository(
        name = "com_github_jstemmer_go_junit_report",
        importpath = "github.com/jstemmer/go-junit-report",
        sum = "h1:6QPYqodiu3GuPL+7mfx+NwDdp2eTkp9IfEUpgAwUN0o=",
        version = "v0.9.1",
    )

    go_repository(
        name = "com_github_jsternberg_zap_logfmt",
        importpath = "github.com/jsternberg/zap-logfmt",
        sum = "h1:0Dz2s/eturmdUS34GM82JwNEdQ9hPoJgqptcEKcbpzY=",
        version = "v1.0.0",
    )
    go_repository(
        name = "com_github_jtolds_gls",
        importpath = "github.com/jtolds/gls",
        sum = "h1:xdiiI2gbIgH/gLH7ADydsJ1uDOEzR8yvV7C0MuV77Wo=",
        version = "v4.20.0+incompatible",
    )

    go_repository(
        name = "com_github_juju_ansiterm",
        importpath = "github.com/juju/ansiterm",
        sum = "h1:FaWFmfWdAUKbSCtOU2QjDaorUexogfaMgbipgYATUMU=",
        version = "v0.0.0-20180109212912-720a0952cc2a",
    )
    go_repository(
        name = "com_github_julienschmidt_httprouter",
        importpath = "github.com/julienschmidt/httprouter",
        sum = "h1:U0609e9tgbseu3rBINet9P48AI/D3oJs4dN7jwJOQ1U=",
        version = "v1.3.0",
    )

    go_repository(
        name = "com_github_jung_kurt_gofpdf",
        importpath = "github.com/jung-kurt/gofpdf",
        sum = "h1:PJr+ZMXIecYc1Ey2zucXdR73SMBtgjPgwa31099IMv0=",
        version = "v1.0.3-0.20190309125859-24315acbbda5",
    )
    go_repository(
        name = "com_github_jwilder_encoding",
        importpath = "github.com/jwilder/encoding",
        sum = "h1:2jNeR4YUziVtswNP9sEFAI913cVrzH85T+8Q6LpYbT0=",
        version = "v0.0.0-20170811194829-b4e1701a28ef",
    )

    go_repository(
        name = "com_github_k0kubun_go_ansi",
        importpath = "github.com/k0kubun/go-ansi",
        sum = "h1:qGQQKEcAR99REcMpsXCp3lJ03zYT1PkRd3kQGPn9GVg=",
        version = "v0.0.0-20180517002512-3bf9e2903213",
    )
    go_repository(
        name = "com_github_kami_zh_go_capturer",
        importpath = "github.com/kami-zh/go-capturer",
        sum = "h1:cVtBfNW5XTHiKQe7jDaDBSh/EVM4XLPutLAGboIXuM0=",
        version = "v0.0.0-20171211120116-e492ea43421d",
    )
    go_repository(
        name = "com_github_karalabe_usb",
        importpath = "github.com/karalabe/usb",
        sum = "h1:ZHuwnjpP8LsVsUYqTqeVAI+GfDfJ6UNPrExZF+vX/DQ=",
        version = "v0.0.0-20191104083709-911d15fe12a9",
    )

    go_repository(
        name = "com_github_kevinms_leakybucket_go",
        importpath = "github.com/kevinms/leakybucket-go",
        sum = "h1:qNtd6alRqd3qOdPrKXMZImV192ngQ0WSh1briEO33Tk=",
        version = "v0.0.0-20200115003610-082473db97ca",
    )
    go_repository(
        name = "com_github_kisielk_errcheck",
        importpath = "github.com/kisielk/errcheck",
        sum = "h1:e8esj/e4R+SAOwFwN+n3zr0nYeCyeweozKfO23MvHzY=",
        version = "v1.5.0",
    )
    go_repository(
        name = "com_github_kisielk_gotool",
        importpath = "github.com/kisielk/gotool",
        sum = "h1:AV2c/EiW3KqPNT9ZKl07ehoAGi4C5/01Cfbblndcapg=",
        version = "v1.0.0",
    )
    go_repository(
        name = "com_github_kkdai_bstream",
        importpath = "github.com/kkdai/bstream",
        sum = "h1:FOOIBWrEkLgmlgGfMuZT83xIwfPDxEI2OHu6xUmJMFE=",
        version = "v0.0.0-20161212061736-f391b8402d23",
    )
    go_repository(
        name = "com_github_klauspost_compress",
        importpath = "github.com/klauspost/compress",
        sum = "h1:a/QY0o9S6wCi0XhxaMX/QmusicNUqCqFugR6WKPOSoQ=",
        version = "v1.10.1",
    )
    go_repository(
        name = "com_github_klauspost_cpuid",
        importpath = "github.com/klauspost/cpuid",
        sum = "h1:CCtW0xUnWGVINKvE/WWOYKdsPV6mawAtvQuSl8guwQs=",
        version = "v1.2.3",
    )

    go_repository(
        name = "com_github_klauspost_crc32",
        importpath = "github.com/klauspost/crc32",
        sum = "h1:KAZ1BW2TCmT6PRihDPpocIy1QTtsAsrx6TneU/4+CMg=",
        version = "v0.0.0-20161016154125-cb6bfca970f6",
    )
    go_repository(
        name = "com_github_klauspost_pgzip",
        importpath = "github.com/klauspost/pgzip",
        sum = "h1:3L+neHp83cTjegPdCiOxVOJtRIy7/8RldvMTsyPYH10=",
        version = "v1.0.2-0.20170402124221-0bf5dcad4ada",
    )
    go_repository(
        name = "com_github_klauspost_reedsolomon",
        importpath = "github.com/klauspost/reedsolomon",
        sum = "h1:N/VzgeMfHmLc+KHMD1UL/tNkfXAt8FnUqlgXGIduwAY=",
        version = "v1.9.3",
    )
    go_repository(
        name = "com_github_knetic_govaluate",
        importpath = "github.com/Knetic/govaluate",
        sum = "h1:1G1pk05UrOh0NlF1oeaaix1x8XzrfjIDK47TY0Zehcw=",
        version = "v3.0.1-0.20171022003610-9aa49832a739+incompatible",
    )

    go_repository(
        name = "com_github_konsorten_go_windows_terminal_sequences",
        importpath = "github.com/konsorten/go-windows-terminal-sequences",
        sum = "h1:CE8S1cTafDpPvMhIxNJKvHsGVBgn1xWYf1NbHQhywc8=",
        version = "v1.0.3",
    )
    go_repository(
        name = "com_github_koron_go_ssdp",
        importpath = "github.com/koron/go-ssdp",
        sum = "h1:fL3wAoyT6hXHQlORyXUW4Q23kkQpJRgEAYcZB5BR71o=",
        version = "v0.0.2",
    )
    go_repository(
        name = "com_github_kr_logfmt",
        importpath = "github.com/kr/logfmt",
        sum = "h1:T+h1c/A9Gawja4Y9mFVWj2vyii2bbUNDw3kt9VxK2EY=",
        version = "v0.0.0-20140226030751-b84e30acd515",
    )
    go_repository(
        name = "com_github_kr_pretty",
        importpath = "github.com/kr/pretty",
        sum = "h1:Fmg33tUaq4/8ym9TJN1x7sLJnHVwhP33CNkpYV/7rwI=",
        version = "v0.2.1",
    )
    go_repository(
        name = "com_github_kr_pty",
        importpath = "github.com/kr/pty",
        sum = "h1:VkoXIwSboBpnk99O/KFauAEILuNHv5DVFKZMBN/gUgw=",
        version = "v1.1.1",
    )
    go_repository(
        name = "com_github_kr_text",
        importpath = "github.com/kr/text",
        sum = "h1:5Nx0Ya0ZqY2ygV366QzturHI13Jq95ApcVaJBhpS+AY=",
        version = "v0.2.0",
    )
    go_repository(
        name = "com_github_kubuxu_go_os_helper",
        importpath = "github.com/Kubuxu/go-os-helper",
        sum = "h1:EJiD2VUQyh5A9hWJLmc6iWg6yIcJ7jpBcwC8GMGXfDk=",
        version = "v0.0.1",
    )
    go_repository(
        name = "com_github_kylelemons_godebug",
        importpath = "github.com/kylelemons/godebug",
        sum = "h1:RPNrshWIDI6G2gRW9EHilWtl7Z6Sb1BR0xunSBf0SNc=",
        version = "v1.1.0",
    )

    go_repository(
        name = "com_github_lib_pq",
        importpath = "github.com/lib/pq",
        sum = "h1:X5PMW56eZitiTeO7tKzZxFCSpbFZJtkMMooicw2us9A=",
        version = "v1.0.0",
    )
    go_repository(
        name = "com_github_libp2p_go_addr_util",
        importpath = "github.com/libp2p/go-addr-util",
        sum = "h1:7cWK5cdA5x72jX0g8iLrQWm5TRJZ6CzGdPEhWj7plWU=",
        version = "v0.0.2",
    )
    go_repository(
        name = "com_github_libp2p_go_buffer_pool",
        importpath = "github.com/libp2p/go-buffer-pool",
        sum = "h1:QNK2iAFa8gjAe1SPz6mHSMuCcjs+X1wlHzeOSqcmlfs=",
        version = "v0.0.2",
    )

    go_repository(
        name = "com_github_libp2p_go_conn_security_multistream",
        importpath = "github.com/libp2p/go-conn-security-multistream",
        sum = "h1:uNiDjS58vrvJTg9jO6bySd1rMKejieG7v45ekqHbZ1M=",
        version = "v0.2.0",
    )
    go_repository(
        name = "com_github_libp2p_go_eventbus",
        importpath = "github.com/libp2p/go-eventbus",
        sum = "h1:VanAdErQnpTioN2TowqNcOijf6YwhuODe4pPKSDpxGc=",
        version = "v0.2.1",
    )
    go_repository(
        name = "com_github_libp2p_go_flow_metrics",
        importpath = "github.com/libp2p/go-flow-metrics",
        sum = "h1:8tAs/hSdNvUiLgtlSy3mxwxWP4I9y/jlkPFT7epKdeM=",
        version = "v0.0.3",
    )
    go_repository(
        name = "com_github_libp2p_go_libp2p",
        build_file_proto_mode = "disable_global",
        importpath = "github.com/libp2p/go-libp2p",
        sum = "h1:D5/bCjvlhGRZ4+8nyLINzaPWm/iF5iULRIfSU1MypJI=",
        version = "v0.12.1-0.20201208224947-3155ff3089c0",
    )

    go_repository(
        name = "com_github_libp2p_go_libp2p_autonat",
        build_file_proto_mode = "disable_global",
        importpath = "github.com/libp2p/go-libp2p-autonat",
        sum = "h1:3y8XQbpr+ssX8QfZUHekjHCYK64sj6/4hnf/awD4+Ug=",
        version = "v0.4.0",
    )
    go_repository(
        name = "com_github_libp2p_go_libp2p_blankhost",
        importpath = "github.com/libp2p/go-libp2p-blankhost",
        sum = "h1:3EsGAi0CBGcZ33GwRuXEYJLLPoVWyXJ1bcJzAJjINkk=",
        version = "v0.2.0",
    )
    go_repository(
        name = "com_github_libp2p_go_libp2p_circuit",
        build_file_proto_mode = "disable_global",
        importpath = "github.com/libp2p/go-libp2p-circuit",
        sum = "h1:eqQ3sEYkGTtybWgr6JLqJY6QLtPWRErvFjFDfAOO1wc=",
        version = "v0.4.0",
    )
    go_repository(
        name = "com_github_libp2p_go_libp2p_connmgr",
        importpath = "github.com/libp2p/go-libp2p-connmgr",
        sum = "h1:TMS0vc0TCBomtQJyWr7fYxcVYYhx+q/2gF++G5Jkl/w=",
        version = "v0.2.4",
    )
    go_repository(
        name = "com_github_libp2p_go_libp2p_core",
        build_file_proto_mode = "disable_global",
        importpath = "github.com/libp2p/go-libp2p-core",
        sum = "h1:4a0TMjrWNTZlNvcqxZmrMRDi/NQWrhwO2pkTuLSQ/IQ=",
        version = "v0.7.0",
    )
    go_repository(
        name = "com_github_libp2p_go_libp2p_crypto",
        importpath = "github.com/libp2p/go-libp2p-crypto",
        sum = "h1:k9MFy+o2zGDNGsaoZl0MA3iZ75qXxr9OOoAZF+sD5OQ=",
        version = "v0.1.0",
    )
    go_repository(
        name = "com_github_libp2p_go_libp2p_discovery",
        importpath = "github.com/libp2p/go-libp2p-discovery",
        sum = "h1:Qfl+e5+lfDgwdrXdu4YNCWyEo3fWuP+WgN9mN0iWviQ=",
        version = "v0.5.0",
    )

    go_repository(
        name = "com_github_libp2p_go_libp2p_loggables",
        importpath = "github.com/libp2p/go-libp2p-loggables",
        sum = "h1:h3w8QFfCt2UJl/0/NW4K829HX/0S4KD31PQ7m8UXXO8=",
        version = "v0.1.0",
    )
    go_repository(
        name = "com_github_libp2p_go_libp2p_mplex",
        importpath = "github.com/libp2p/go-libp2p-mplex",
        sum = "h1:CZyqqKP0BSGQyPLvpRQougbfXaaaJZdGgzhCpJNuNSk=",
        version = "v0.3.0",
    )
    go_repository(
        name = "com_github_libp2p_go_libp2p_nat",
        importpath = "github.com/libp2p/go-libp2p-nat",
        sum = "h1:wMWis3kYynCbHoyKLPBEMu4YRLltbm8Mk08HGSfvTkU=",
        version = "v0.0.6",
    )

    go_repository(
        name = "com_github_libp2p_go_libp2p_netutil",
        importpath = "github.com/libp2p/go-libp2p-netutil",
        sum = "h1:zscYDNVEcGxyUpMd0JReUZTrpMfia8PmLKcKF72EAMQ=",
        version = "v0.1.0",
    )

    go_repository(
        name = "com_github_libp2p_go_libp2p_noise",
        build_file_proto_mode = "disable_global",
        importpath = "github.com/libp2p/go-libp2p-noise",
        sum = "h1:IH9GRihQJTx56obm+GnpdPX4KeVIlvpXrP6xnJ0wxWk=",
        version = "v0.1.2",
    )
    go_repository(
        name = "com_github_libp2p_go_libp2p_peer",
        importpath = "github.com/libp2p/go-libp2p-peer",
        sum = "h1:EQ8kMjaCUwt/Y5uLgjT8iY2qg0mGUT0N1zUjer50DsY=",
        version = "v0.2.0",
    )
    go_repository(
        name = "com_github_libp2p_go_libp2p_peerstore",
        importpath = "github.com/libp2p/go-libp2p-peerstore",
        sum = "h1:2ACefBX23iMdJU9Ke+dcXt3w86MIryes9v7In4+Qq3U=",
        version = "v0.2.6",
    )
    go_repository(
        name = "com_github_libp2p_go_libp2p_pnet",
        importpath = "github.com/libp2p/go-libp2p-pnet",
        sum = "h1:J6htxttBipJujEjz1y0a5+eYoiPcFHhSYHH6na5f0/k=",
        version = "v0.2.0",
    )

    go_repository(
        name = "com_github_libp2p_go_libp2p_pubsub",
        build_file_proto_mode = "disable_global",
        importpath = "github.com/libp2p/go-libp2p-pubsub",
        sum = "h1:YNVRyXqBgv9i4RG88jzoTtkSOaSB45CqHkL29NNBZb4=",
        version = "v0.4.0",
    )

    go_repository(
        name = "com_github_libp2p_go_libp2p_secio",
        build_file_proto_mode = "disable_global",
        importpath = "github.com/libp2p/go-libp2p-secio",
        sum = "h1:rLLPvShPQAcY6eNurKNZq3eZjPWfU9kXF2eI9jIYdrg=",
        version = "v0.2.2",
    )
    go_repository(
        name = "com_github_libp2p_go_libp2p_swarm",
        build_file_proto_mode = "disable_global",
        importpath = "github.com/libp2p/go-libp2p-swarm",
        sum = "h1:UTobu+oQHGdXTOGpZ4RefuVqYoJXcT0EBtSR74m2LkI=",
        version = "v0.3.1",
    )
    go_repository(
        name = "com_github_libp2p_go_libp2p_testing",
        importpath = "github.com/libp2p/go-libp2p-testing",
        sum = "h1:ZiBYstPamsi7y6NJZebRudUzsYmVkt998hltyLqf8+g=",
        version = "v0.3.0",
    )
    go_repository(
        name = "com_github_libp2p_go_libp2p_tls",
        importpath = "github.com/libp2p/go-libp2p-tls",
        patch_args = ["-p1"],
        patches = [
            "@prysm//third_party:libp2p_tls.patch",  # See: https://github.com/libp2p/go-libp2p-tls/issues/66
        ],
        sum = "h1:Ge/2CYttU7XdkPPqQ7e3TiuMFneLie1rM/UjRxPPGsI=",
        version = "v0.1.4-0.20200421131144-8a8ad624a291",
    )

    go_repository(
        name = "com_github_libp2p_go_libp2p_transport_upgrader",
        importpath = "github.com/libp2p/go-libp2p-transport-upgrader",
        sum = "h1:q3ULhsknEQ34eVDhv4YwKS8iet69ffs9+Fir6a7weN4=",
        version = "v0.3.0",
    )
    go_repository(
        name = "com_github_libp2p_go_libp2p_yamux",
        importpath = "github.com/libp2p/go-libp2p-yamux",
        sum = "h1:TJxRVPY9SjH7TNrNC80l1OJMBiWhs1qpKmeB+1Ug3xU=",
        version = "v0.4.1",
    )
    go_repository(
        name = "com_github_libp2p_go_maddr_filter",
        importpath = "github.com/libp2p/go-maddr-filter",
        sum = "h1:4ACqZKw8AqiuJfwFGq1CYDFugfXTOos+qQ3DETkhtCE=",
        version = "v0.1.0",
    )
    go_repository(
        name = "com_github_libp2p_go_mplex",
        importpath = "github.com/libp2p/go-mplex",
        sum = "h1:Ov/D+8oBlbRkjBs1R1Iua8hJ8cUfbdiW8EOdZuxcgaI=",
        version = "v0.2.0",
    )
    go_repository(
        name = "com_github_libp2p_go_msgio",
        importpath = "github.com/libp2p/go-msgio",
        sum = "h1:lQ7Uc0kS1wb1EfRxO2Eir/RJoHkHn7t6o+EiwsYIKJA=",
        version = "v0.0.6",
    )
    go_repository(
        name = "com_github_libp2p_go_nat",
        importpath = "github.com/libp2p/go-nat",
        sum = "h1:qxnwkco8RLKqVh1NmjQ+tJ8p8khNLFxuElYG/TwqW4Q=",
        version = "v0.0.5",
    )
    go_repository(
        name = "com_github_libp2p_go_netroute",
        importpath = "github.com/libp2p/go-netroute",
        sum = "h1:47V0+hJfYaqj1WO0A+cDkRc9xr9qKiK7i8zaoGv8Mmo=",
        version = "v0.1.4",
    )
    go_repository(
        name = "com_github_libp2p_go_openssl",
        importpath = "github.com/libp2p/go-openssl",
        sum = "h1:eCAzdLejcNVBzP/iZM9vqHnQm+XyCEbSSIheIPRGNsw=",
        version = "v0.0.7",
    )

    go_repository(
        name = "com_github_libp2p_go_reuseport",
        importpath = "github.com/libp2p/go-reuseport",
        sum = "h1:XSG94b1FJfGA01BUrT82imejHQyTxO4jEWqheyCXYvU=",
        version = "v0.0.2",
    )
    go_repository(
        name = "com_github_libp2p_go_reuseport_transport",
        importpath = "github.com/libp2p/go-reuseport-transport",
        sum = "h1:OZGz0RB620QDGpv300n1zaOcKGGAoGVf8h9txtt/1uM=",
        version = "v0.0.4",
    )
    go_repository(
        name = "com_github_libp2p_go_sockaddr",
        importpath = "github.com/libp2p/go-sockaddr",
        sum = "h1:Y4s3/jNoryVRKEBrkJ576F17CPOaMIzUeCsg7dlTDj0=",
        version = "v0.1.0",
    )
    go_repository(
        name = "com_github_libp2p_go_stream_muxer",
        importpath = "github.com/libp2p/go-stream-muxer",
        sum = "h1:Ce6e2Pyu+b5MC1k3eeFtAax0pW4gc6MosYSLV05UeLw=",
        version = "v0.0.1",
    )

    go_repository(
        name = "com_github_libp2p_go_stream_muxer_multistream",
        importpath = "github.com/libp2p/go-stream-muxer-multistream",
        sum = "h1:TqnSHPJEIqDEO7h1wZZ0p3DXdvDSiLHQidKKUGZtiOY=",
        version = "v0.3.0",
    )
    go_repository(
        name = "com_github_libp2p_go_tcp_transport",
        importpath = "github.com/libp2p/go-tcp-transport",
        sum = "h1:ExZiVQV+h+qL16fzCWtd1HSzPsqWottJ8KXwWaVi8Ns=",
        version = "v0.2.1",
    )

    go_repository(
        name = "com_github_libp2p_go_ws_transport",
        importpath = "github.com/libp2p/go-ws-transport",
        sum = "h1:ZX5rWB8nhRRJVaPO6tmkGI/Xx8XNboYX20PW5hXIscw=",
        version = "v0.3.1",
    )
    go_repository(
        name = "com_github_libp2p_go_yamux",
        importpath = "github.com/libp2p/go-yamux",
        sum = "h1:P1Fe9vF4th5JOxxgQvfbOHkrGqIZniTLf+ddhZp8YTI=",
        version = "v1.4.1",
    )
    go_repository(
        name = "com_github_lightstep_lightstep_tracer_common_golang_gogo",
        importpath = "github.com/lightstep/lightstep-tracer-common/golang/gogo",
        sum = "h1:143Bb8f8DuGWck/xpNUOckBVYfFbBTnLevfRZ1aVVqo=",
        version = "v0.0.0-20190605223551-bc2310a04743",
    )
    go_repository(
        name = "com_github_lightstep_lightstep_tracer_go",
        importpath = "github.com/lightstep/lightstep-tracer-go",
        sum = "h1:vi1F1IQ8N7hNWytK9DpJsUfQhGuNSc19z330K6vl4zk=",
        version = "v0.18.1",
    )

    go_repository(
        name = "com_github_logrusorgru_aurora",
        importpath = "github.com/logrusorgru/aurora",
        sum = "h1:tOpm7WcpBTn4fjmVfgpQq0EfczGlG91VSDkswnjF5A8=",
        version = "v2.0.3+incompatible",
    )

    go_repository(
        name = "com_github_lunixbochs_vtclean",
        importpath = "github.com/lunixbochs/vtclean",
        sum = "h1:xu2sLAri4lGiovBDQKxl5mrXyESr3gUr5m5SM5+LVb8=",
        version = "v1.0.0",
    )
    go_repository(
        name = "com_github_lyft_protoc_gen_validate",
        importpath = "github.com/lyft/protoc-gen-validate",
        sum = "h1:KNt/RhmQTOLr7Aj8PsJ7mTronaFyx80mRTT9qF261dA=",
        version = "v0.0.13",
    )

    go_repository(
        name = "com_github_magiconair_properties",
        importpath = "github.com/magiconair/properties",
        sum = "h1:LLgXmsheXeRoUOBOjtwPQCWIYqM/LU1ayDtDePerRcY=",
        version = "v1.8.0",
    )
    go_repository(
        name = "com_github_mailru_easyjson",
        importpath = "github.com/mailru/easyjson",
        sum = "h1:2gxZ0XQIU/5z3Z3bUBu+FXuk2pFbkN6tcwi/pjyaDic=",
        version = "v0.0.0-20180823135443-60711f1a8329",
    )

    go_repository(
        name = "com_github_manifoldco_promptui",
        importpath = "github.com/manifoldco/promptui",
        sum = "h1:3l11YT8tm9MnwGFQ4kETwkzpAwY2Jt9lCrumCUW4+z4=",
        version = "v0.7.0",
    )

    go_repository(
        name = "com_github_mattn_go_colorable",
        importpath = "github.com/mattn/go-colorable",
        sum = "h1:snbPLB8fVfU9iwbbo30TPtbLRzwWu6aJS6Xh4eaaviA=",
        version = "v0.1.4",
    )
    go_repository(
        name = "com_github_mattn_go_ieproxy",
        importpath = "github.com/mattn/go-ieproxy",
        sum = "h1:oNAwILwmgWKFpuU+dXvI6dl9jG2mAWAZLX3r9s0PPiw=",
        version = "v0.0.0-20190702010315-6dee0af9227d",
    )

    go_repository(
        name = "com_github_mattn_go_isatty",
        importpath = "github.com/mattn/go-isatty",
        sum = "h1:wuysRhFDzyxgEmMf5xjvJ2M9dZoWAXNNr5LSBS7uHXY=",
        version = "v0.0.12",
    )
    go_repository(
        name = "com_github_mattn_go_runewidth",
        importpath = "github.com/mattn/go-runewidth",
        sum = "h1:Lm995f3rfxdpd6TSmuVCHVb/QhupuXlYr8sCI/QdE+0=",
        version = "v0.0.9",
    )

    go_repository(
        name = "com_github_mattn_go_sqlite3",
        importpath = "github.com/mattn/go-sqlite3",
        sum = "h1:LDdKkqtYlom37fkvqs8rMPFKAMe8+SgjbwZ6ex1/A/Q=",
        version = "v1.11.0",
    )
    go_repository(
        name = "com_github_mattn_go_tty",
        importpath = "github.com/mattn/go-tty",
        sum = "h1:d8RFOZ2IiFtFWBcKEHAFYJcPTf0wY5q0exFNJZVWa1U=",
        version = "v0.0.0-20180907095812-13ff1204f104",
    )
    go_repository(
        name = "com_github_matttproud_golang_protobuf_extensions",
        importpath = "github.com/matttproud/golang_protobuf_extensions",
        sum = "h1:4hp9jkHxhMHkqkrB3Ix0jegS5sx/RkqARlsWZ6pIwiU=",
        version = "v1.0.1",
    )
    go_repository(
        name = "com_github_mgutz_ansi",
        importpath = "github.com/mgutz/ansi",
        sum = "h1:j7+1HpAFS1zy5+Q4qx1fWh90gTKwiN4QCGoY9TWyyO4=",
        version = "v0.0.0-20170206155736-9520e82c474b",
    )

    go_repository(
        name = "com_github_miekg_dns",
        importpath = "github.com/miekg/dns",
        sum = "h1:sJFOl9BgwbYAWOGEwr61FU28pqsBNdpRBnhGXtO06Oo=",
        version = "v1.1.31",
    )

    go_repository(
        name = "com_github_minio_blake2b_simd",
        importpath = "github.com/minio/blake2b-simd",
        sum = "h1:lYpkrQH5ajf0OXOcUbGjvZxxijuBwbbmlSxLiuofa+g=",
        version = "v0.0.0-20160723061019-3f5f724cb5b1",
    )
    go_repository(
        name = "com_github_minio_highwayhash",
        importpath = "github.com/minio/highwayhash",
        sum = "h1:dZ6IIu8Z14VlC0VpfKofAhCy74wu/Qb5gcn52yWoz/0=",
        version = "v1.0.1",
    )
    go_repository(
        name = "com_github_minio_sha256_simd",
        importpath = "github.com/minio/sha256-simd",
        sum = "h1:5QHSlgo3nt5yKOJrC7W8w7X+NFl8cMPZm96iu8kKUJU=",
        version = "v0.1.1",
    )
    go_repository(
        name = "com_github_mitchellh_cli",
        importpath = "github.com/mitchellh/cli",
        sum = "h1:iGBIsUe3+HZ/AD/Vd7DErOt5sU9fa8Uj7A2s1aggv1Y=",
        version = "v1.0.0",
    )

    go_repository(
        name = "com_github_mitchellh_colorstring",
        importpath = "github.com/mitchellh/colorstring",
        sum = "h1:62I3jR2EmQ4l5rM/4FEfDWcRD+abF5XlKShorW5LRoQ=",
        version = "v0.0.0-20190213212951-d06e56a500db",
    )
    go_repository(
        name = "com_github_mitchellh_go_homedir",
        importpath = "github.com/mitchellh/go-homedir",
        sum = "h1:lukF9ziXFxDFPkA1vsr5zpc1XuPDn/wFntq5mG+4E0Y=",
        version = "v1.1.0",
    )
    go_repository(
        name = "com_github_mitchellh_go_testing_interface",
        importpath = "github.com/mitchellh/go-testing-interface",
        sum = "h1:fzU/JVNcaqHQEcVFAKeR41fkiLdIPrefOvVG1VZ96U0=",
        version = "v1.0.0",
    )
    go_repository(
        name = "com_github_mitchellh_gox",
        importpath = "github.com/mitchellh/gox",
        sum = "h1:lfGJxY7ToLJQjHHwi0EX6uYBdK78egf954SQl13PQJc=",
        version = "v0.4.0",
    )
    go_repository(
        name = "com_github_mitchellh_iochan",
        importpath = "github.com/mitchellh/iochan",
        sum = "h1:C+X3KsSTLFVBr/tK1eYN/vs4rJcvsiLU338UhYPJWeY=",
        version = "v1.0.0",
    )

    go_repository(
        name = "com_github_mitchellh_mapstructure",
        importpath = "github.com/mitchellh/mapstructure",
        sum = "h1:7ks8ZkOP5/ujthUsT07rNv+nkLXCQWKNHuwzOAesEks=",
        version = "v1.4.0",
    )

    go_repository(
        name = "com_github_modern_go_concurrent",
        importpath = "github.com/modern-go/concurrent",
        sum = "h1:TRLaZ9cD/w8PVh93nsPXa1VrQ6jlwL5oN8l14QlcNfg=",
        version = "v0.0.0-20180306012644-bacd9c7ef1dd",
    )
    go_repository(
        name = "com_github_modern_go_reflect2",
        importpath = "github.com/modern-go/reflect2",
        sum = "h1:9f412s+6RmYXLWZSEzVVgPGK7C2PphHj5RJrvfx9AWI=",
        version = "v1.0.1",
    )
    go_repository(
        name = "com_github_mohae_deepcopy",
        importpath = "github.com/mohae/deepcopy",
        sum = "h1:RWengNIwukTxcDr9M+97sNutRR1RKhG96O6jWumTTnw=",
        version = "v0.0.0-20170929034955-c48cc78d4826",
    )
    go_repository(
        name = "com_github_mr_tron_base58",
        importpath = "github.com/mr-tron/base58",
        sum = "h1:T/HDJBh4ZCPbU39/+c3rRvE0uKBQlU27+QI8LJ4t64o=",
        version = "v1.2.0",
    )

    go_repository(
        name = "com_github_mschoch_smat",
        importpath = "github.com/mschoch/smat",
        sum = "h1:VeRdUYdCw49yizlSbMEn2SZ+gT+3IUKx8BqxyQdz+BY=",
        version = "v0.0.0-20160514031455-90eadee771ae",
    )
    go_repository(
        name = "com_github_multiformats_go_base32",
        importpath = "github.com/multiformats/go-base32",
        sum = "h1:tw5+NhuwaOjJCC5Pp82QuXbrmLzWg7uxlMFp8Nq/kkI=",
        version = "v0.0.3",
    )
    go_repository(
        name = "com_github_multiformats_go_base36",
        importpath = "github.com/multiformats/go-base36",
        sum = "h1:JR6TyF7JjGd3m6FbLU2cOxhC0Li8z8dLNGQ89tUg4F4=",
        version = "v0.1.0",
    )

    go_repository(
        name = "com_github_multiformats_go_multiaddr",
        importpath = "github.com/multiformats/go-multiaddr",
        sum = "h1:1bxa+W7j9wZKTZREySx1vPMs2TqrYWjVZ7zE6/XLG1I=",
        version = "v0.3.1",
    )
    go_repository(
        name = "com_github_multiformats_go_multiaddr_dns",
        importpath = "github.com/multiformats/go-multiaddr-dns",
        sum = "h1:YWJoIDwLePniH7OU5hBnDZV6SWuvJqJ0YtN6pLeH9zA=",
        version = "v0.2.0",
    )
    go_repository(
        name = "com_github_multiformats_go_multiaddr_fmt",
        importpath = "github.com/multiformats/go-multiaddr-fmt",
        sum = "h1:WLEFClPycPkp4fnIzoFoV9FVd49/eQsuaL3/CWe167E=",
        version = "v0.1.0",
    )
    go_repository(
        name = "com_github_multiformats_go_multiaddr_net",
        importpath = "github.com/multiformats/go-multiaddr-net",
        sum = "h1:MSXRGN0mFymt6B1yo/6BPnIRpLPEnKgQNvVfCX5VDJk=",
        version = "v0.2.0",
    )
    go_repository(
        name = "com_github_multiformats_go_multibase",
        importpath = "github.com/multiformats/go-multibase",
        sum = "h1:l/B6bJDQjvQ5G52jw4QGSYeOTZoAwIO77RblWplfIqk=",
        version = "v0.0.3",
    )
    go_repository(
        name = "com_github_multiformats_go_multihash",
        importpath = "github.com/multiformats/go-multihash",
        sum = "h1:QoBceQYQQtNUuf6s7wHxnE2c8bhbMqhfGzNI032se/I=",
        version = "v0.0.14",
    )
    go_repository(
        name = "com_github_multiformats_go_multistream",
        importpath = "github.com/multiformats/go-multistream",
        sum = "h1:6AuNmQVKUkRnddw2YiDjt5Elit40SFxMJkVnhmETXtU=",
        version = "v0.2.0",
    )
    go_repository(
        name = "com_github_multiformats_go_varint",
        importpath = "github.com/multiformats/go-varint",
        sum = "h1:gk85QWKxh3TazbLxED/NlDVv8+q+ReFJk7Y2W/KhfNY=",
        version = "v0.0.6",
    )
    go_repository(
        name = "com_github_munnerz_goautoneg",
        importpath = "github.com/munnerz/goautoneg",
        sum = "h1:7PxY7LVfSZm7PEeBTyK1rj1gABdCO2mbri6GKO1cMDs=",
        version = "v0.0.0-20120707110453-a547fc61f48d",
    )
    go_repository(
        name = "com_github_mwitkow_go_conntrack",
        importpath = "github.com/mwitkow/go-conntrack",
        sum = "h1:KUppIJq7/+SVif2QVs3tOP0zanoHgBEVAwHxUSIzRqU=",
        version = "v0.0.0-20190716064945-2f068394615f",
    )
    go_repository(
        name = "com_github_mxk_go_flowrate",
        importpath = "github.com/mxk/go-flowrate",
        sum = "h1:y5//uYreIhSUg3J1GEMiLbxo1LJaP8RfCpH6pymGZus=",
        version = "v0.0.0-20140419014527-cca7078d478f",
    )

    go_repository(
        name = "com_github_naoina_go_stringutil",
        importpath = "github.com/naoina/go-stringutil",
        sum = "h1:rCUeRUHjBjGTSHl0VC00jUPLz8/F9dDzYI70Hzifhks=",
        version = "v0.1.0",
    )
    go_repository(
        name = "com_github_naoina_toml",
        importpath = "github.com/naoina/toml",
        sum = "h1:shk/vn9oCoOTmwcouEdwIeOtOGA/ELRUw/GwvxwfT+0=",
        version = "v0.1.2-0.20170918210437-9fafd6967416",
    )
    go_repository(
        name = "com_github_nats_io_jwt",
        importpath = "github.com/nats-io/jwt",
        sum = "h1:+RB5hMpXUUA2dfxuhBTEkMOrYmM+gKIZYS1KjSostMI=",
        version = "v0.3.2",
    )
    go_repository(
        name = "com_github_nats_io_nats_go",
        importpath = "github.com/nats-io/nats.go",
        sum = "h1:ik3HbLhZ0YABLto7iX80pZLPw/6dx3T+++MZJwLnMrQ=",
        version = "v1.9.1",
    )
    go_repository(
        name = "com_github_nats_io_nats_server_v2",
        importpath = "github.com/nats-io/nats-server/v2",
        sum = "h1:i2Ly0B+1+rzNZHHWtD4ZwKi+OU5l+uQo1iDHZ2PmiIc=",
        version = "v2.1.2",
    )
    go_repository(
        name = "com_github_nats_io_nkeys",
        importpath = "github.com/nats-io/nkeys",
        sum = "h1:6JrEfig+HzTH85yxzhSVbjHRJv9cn0p6n3IngIcM5/k=",
        version = "v0.1.3",
    )
    go_repository(
        name = "com_github_nats_io_nuid",
        importpath = "github.com/nats-io/nuid",
        sum = "h1:5iA8DT8V7q8WK2EScv2padNa/rTESc1KdnPw4TC2paw=",
        version = "v1.0.1",
    )

    go_repository(
        name = "com_github_nbutton23_zxcvbn_go",
        importpath = "github.com/nbutton23/zxcvbn-go",
        sum = "h1:AREM5mwr4u1ORQBMvzfzBgpsctsbQikCVpvC+tX285E=",
        version = "v0.0.0-20180912185939-ae427f1e4c1d",
    )

    go_repository(
        name = "com_github_nxadm_tail",
        importpath = "github.com/nxadm/tail",
        sum = "h1:DQuhQpB1tVlglWS2hLQ5OV6B5r8aGxSrPc5Qo6uTN78=",
        version = "v1.4.4",
    )
    go_repository(
        name = "com_github_nytimes_gziphandler",
        importpath = "github.com/NYTimes/gziphandler",
        sum = "h1:lsxEuwrXEAokXB9qhlbKWPpo3KMLZQ5WB5WLQRW1uq0=",
        version = "v0.0.0-20170623195520-56545f4a5d46",
    )
    go_repository(
        name = "com_github_oklog_oklog",
        importpath = "github.com/oklog/oklog",
        sum = "h1:wVfs8F+in6nTBMkA7CbRw+zZMIB7nNM825cM1wuzoTk=",
        version = "v0.3.2",
    )
    go_repository(
        name = "com_github_oklog_run",
        importpath = "github.com/oklog/run",
        sum = "h1:Ru7dDtJNOyC66gQ5dQmaCa0qIsAUFY3sFpK1Xk8igrw=",
        version = "v1.0.0",
    )

    go_repository(
        name = "com_github_oklog_ulid",
        importpath = "github.com/oklog/ulid",
        sum = "h1:EGfNDEx6MqHz8B3uNV6QAib1UR2Lm97sHi3ocA6ESJ4=",
        version = "v1.3.1",
    )
    go_repository(
        name = "com_github_olekukonko_tablewriter",
        importpath = "github.com/olekukonko/tablewriter",
        sum = "h1:vHD/YYe1Wolo78koG299f7V/VAS08c6IpCLn+Ejf/w8=",
        version = "v0.0.4",
    )
    go_repository(
        name = "com_github_oneofone_xxhash",
        importpath = "github.com/OneOfOne/xxhash",
        sum = "h1:KMrpdQIwFcEqXDklaen+P1axHaj9BSKzvpUUfnHldSE=",
        version = "v1.2.2",
    )
    go_repository(
        name = "com_github_onsi_ginkgo",
        importpath = "github.com/onsi/ginkgo",
        sum = "h1:2mOpI4JVVPBN+WQRa0WKH2eXR+Ey+uK4n7Zj0aYpIQA=",
        version = "v1.14.0",
    )
    go_repository(
        name = "com_github_onsi_gomega",
        importpath = "github.com/onsi/gomega",
        sum = "h1:o0+MgICZLuZ7xjH7Vx6zS/zcu93/BEp1VwkIW1mEXCE=",
        version = "v1.10.1",
    )
    go_repository(
        name = "com_github_op_go_logging",
        importpath = "github.com/op/go-logging",
        sum = "h1:lDH9UUVJtmYCjyT0CI4q8xvlXPxeZ0gYCVvWbmPlp88=",
        version = "v0.0.0-20160315200505-970db520ece7",
    )

    go_repository(
        name = "com_github_openconfig_gnmi",
        importpath = "github.com/openconfig/gnmi",
        sum = "h1:a380JP+B7xlMbEQOlha1buKhzBPXFqgFXplyWCEIGEY=",
        version = "v0.0.0-20190823184014-89b2bf29312c",
    )
    go_repository(
        name = "com_github_openconfig_reference",
        importpath = "github.com/openconfig/reference",
        sum = "h1:yHCGAHg2zMaW8olLrqEt3SAHGcEx2aJPEQWMRCyravY=",
        version = "v0.0.0-20190727015836-8dfd928c9696",
    )
    go_repository(
        name = "com_github_opentracing_basictracer_go",
        importpath = "github.com/opentracing/basictracer-go",
        sum = "h1:YyUAhaEfjoWXclZVJ9sGoNct7j4TVk7lZWlQw5UXuoo=",
        version = "v1.0.0",
    )
    go_repository(
        name = "com_github_opentracing_contrib_go_observer",
        importpath = "github.com/opentracing-contrib/go-observer",
        sum = "h1:lM6RxxfUMrYL/f8bWEUqdXrANWtrL7Nndbm9iFN0DlU=",
        version = "v0.0.0-20170622124052-a52f23424492",
    )

    go_repository(
        name = "com_github_opentracing_opentracing_go",
        importpath = "github.com/opentracing/opentracing-go",
        sum = "h1:uEJPy/1a5RIPAJ0Ov+OIO8OxWu77jEv+1B0VhjKrZUs=",
        version = "v1.2.0",
    )
    go_repository(
        name = "com_github_openzipkin_contrib_zipkin_go_opentracing",
        importpath = "github.com/openzipkin-contrib/zipkin-go-opentracing",
        sum = "h1:ZCnq+JUrvXcDVhX/xRolRBZifmabN1HcS1wrPSvxhrU=",
        version = "v0.4.5",
    )
    go_repository(
        name = "com_github_openzipkin_zipkin_go",
        importpath = "github.com/openzipkin/zipkin-go",
        sum = "h1:nY8Hti+WKaP0cRsSeQ026wU03QsM762XBeCXBb9NAWI=",
        version = "v0.2.2",
    )
    go_repository(
        name = "com_github_pact_foundation_pact_go",
        importpath = "github.com/pact-foundation/pact-go",
        sum = "h1:OYkFijGHoZAYbOIb1LWXrwKQbMMRUv1oQ89blD2Mh2Q=",
        version = "v1.0.4",
    )
    go_repository(
        name = "com_github_pascaldekloe_goe",
        importpath = "github.com/pascaldekloe/goe",
        sum = "h1:Lgl0gzECD8GnQ5QCWA8o6BtfL6mDH5rQgM4/fX3avOs=",
        version = "v0.0.0-20180627143212-57f6aae5913c",
    )

    go_repository(
        name = "com_github_patrickmn_go_cache",
        importpath = "github.com/patrickmn/go-cache",
        sum = "h1:HRMgzkcYKYpi3C8ajMPV8OFXaaRUnok+kx1WdO15EQc=",
        version = "v2.1.0+incompatible",
    )
    go_repository(
        name = "com_github_paulbellamy_ratecounter",
        importpath = "github.com/paulbellamy/ratecounter",
        sum = "h1:2L/RhJq+HA8gBQImDXtLPrDXK5qAj6ozWVK/zFXVJGs=",
        version = "v0.2.0",
    )

    go_repository(
        name = "com_github_pborman_uuid",
        importpath = "github.com/pborman/uuid",
        sum = "h1:+ZZIw58t/ozdjRaXh/3awHfmWRbzYxJoAdNJxe/3pvw=",
        version = "v1.2.1",
    )
    go_repository(
        name = "com_github_pelletier_go_toml",
        importpath = "github.com/pelletier/go-toml",
        sum = "h1:T5zMGML61Wp+FlcbWjRDT7yAxhJNAiPPLOFECq181zc=",
        version = "v1.2.0",
    )
    go_repository(
        name = "com_github_performancecopilot_speed",
        importpath = "github.com/performancecopilot/speed",
        sum = "h1:2WnRzIquHa5QxaJKShDkLM+sc0JPuwhXzK8OYOyt3Vg=",
        version = "v3.0.0+incompatible",
    )

    go_repository(
        name = "com_github_peterbourgon_diskv",
        importpath = "github.com/peterbourgon/diskv",
        sum = "h1:UBdAOUP5p4RWqPBg048CAvpKN+vxiaj6gdUUzhl4XmI=",
        version = "v2.0.1+incompatible",
    )

    go_repository(
        name = "com_github_peterh_liner",
        importpath = "github.com/peterh/liner",
        sum = "h1:w/UPXyl5GfahFxcTOz2j9wCIHNI+pUPr2laqpojKNCg=",
        version = "v1.2.0",
    )

    go_repository(
        name = "com_github_philhofer_fwd",
        importpath = "github.com/philhofer/fwd",
        sum = "h1:UbZqGr5Y38ApvM/V/jEljVxwocdweyH+vmYvRPBnbqQ=",
        version = "v1.0.0",
    )

    go_repository(
        name = "com_github_pierrec_lz4",
        importpath = "github.com/pierrec/lz4",
        sum = "h1:mFe7ttWaflA46Mhqh+jUfjp2qTbPYxLB2/OyBppH9dg=",
        version = "v2.4.1+incompatible",
    )

    go_repository(
        name = "com_github_pkg_errors",
        importpath = "github.com/pkg/errors",
        sum = "h1:FEBLx1zS214owpjy7qsBeixbURkuhQAwrK5UwLGTwt4=",
        version = "v0.9.1",
    )
    go_repository(
        name = "com_github_pkg_profile",
        importpath = "github.com/pkg/profile",
        sum = "h1:F++O52m40owAmADcojzM+9gyjmMOY/T4oYJkgFDH8RE=",
        version = "v1.2.1",
    )

    go_repository(
        name = "com_github_pkg_term",
        importpath = "github.com/pkg/term",
        sum = "h1:tFwafIEMf0B7NlcxV/zJ6leBIa81D3hgGSgsE5hCkOQ=",
        version = "v0.0.0-20180730021639-bffc007b7fd5",
    )
    go_repository(
        name = "com_github_pmezard_go_difflib",
        importpath = "github.com/pmezard/go-difflib",
        sum = "h1:4DBwDE0NGyQoBHbLQYPwSUPoCMWR5BEzIk/f1lZbAQM=",
        version = "v1.0.0",
    )
    go_repository(
        name = "com_github_posener_complete",
        importpath = "github.com/posener/complete",
        sum = "h1:ccV59UEOTzVDnDUEFdT95ZzHVZ+5+158q8+SJb2QV5w=",
        version = "v1.1.1",
    )

    go_repository(
        name = "com_github_prestonvanloon_go_recaptcha",
        importpath = "github.com/prestonvanloon/go-recaptcha",
        sum = "h1:/JK1WfWJGBNDKY70uiB53iKKbFqxBx2CuYgj9hK2O70=",
        version = "v0.0.0-20190217191114-0834cef6e8bd",
    )
    go_repository(
        name = "com_github_prometheus_client_golang",
        importpath = "github.com/prometheus/client_golang",
        sum = "h1:Rrch9mh17XcxvEu9D9DEpb4isxjGBtcevQjKvxPRQIU=",
        version = "v1.9.0",
    )
    go_repository(
        name = "com_github_prometheus_client_model",
        importpath = "github.com/prometheus/client_model",
        sum = "h1:uq5h0d+GuxiXLJLNABMgp2qUWDPiLvgCzz2dUR+/W/M=",
        version = "v0.2.0",
    )
    go_repository(
        name = "com_github_prometheus_common",
        importpath = "github.com/prometheus/common",
        sum = "h1:4fgOnadei3EZvgRwxJ7RMpG1k1pOZth5Pc13tyspaKM=",
        version = "v0.15.0",
    )
    go_repository(
        name = "com_github_prometheus_procfs",
        importpath = "github.com/prometheus/procfs",
        sum = "h1:wH4vA7pcjKuZzjF7lM8awk4fnuJO6idemZXoKnULUx4=",
        version = "v0.2.0",
    )
    go_repository(
        name = "com_github_prometheus_tsdb",
        importpath = "github.com/prometheus/tsdb",
        sum = "h1:If5rVCMTp6W2SiRAQFlbpJNgVlgMEd+U2GZckwK38ic=",
        version = "v0.10.0",
    )

    go_repository(
        name = "com_github_prysmaticlabs_ethereumapis",
        build_file_generation = "off",
        importpath = "github.com/prysmaticlabs/ethereumapis",
<<<<<<< HEAD
        sum = "h1:fOITjhF61AijxINnSoAvBZAWEkWJ5JRP3oeErkbpEvg=",
        version = "v0.0.0-20210114085516-412aad9ca272",
=======
        sum = "h1:roqXwVG8cKjq6sOCbB+T5Kh+dYr1wpkk00c7/DdrqLg=",
        version = "v0.0.0-20210115110118-c595a4e0c0a5",
>>>>>>> 92932ae5
    )
    go_repository(
        name = "com_github_prysmaticlabs_go_bitfield",
        importpath = "github.com/prysmaticlabs/go-bitfield",
        sum = "h1:SMro7Z5L2ACvcKREIVJDn8LvoVTY1TY2rTlPJmDlUWc=",
        version = "v0.0.0-20210121075346-fee7b721f342",
    )

    go_repository(
        name = "com_github_prysmaticlabs_prombbolt",
        importpath = "github.com/prysmaticlabs/prombbolt",
        sum = "h1:bVD46NhbqEE6bsIqj42TCS3ELUdumti3WfAw9DXNtkg=",
        version = "v0.0.0-20200324184628-09789ef63796",
    )
    go_repository(
        name = "com_github_puerkitobio_purell",
        importpath = "github.com/PuerkitoBio/purell",
        sum = "h1:0GoNN3taZV6QI81IXgCbxMyEaJDXMSIjArYBCYzVVvs=",
        version = "v1.0.0",
    )
    go_repository(
        name = "com_github_puerkitobio_urlesc",
        importpath = "github.com/PuerkitoBio/urlesc",
        sum = "h1:JCHLVE3B+kJde7bIEo5N4J+ZbLhp0J1Fs+ulyRws4gE=",
        version = "v0.0.0-20160726150825-5bd2802263f2",
    )
    go_repository(
        name = "com_github_rcrowley_go_metrics",
        importpath = "github.com/rcrowley/go-metrics",
        sum = "h1:dY6ETXrvDG7Sa4vE8ZQG4yqWg6UnOcbqTAahkV813vQ=",
        version = "v0.0.0-20190826022208-cac0b30c2563",
    )

    go_repository(
        name = "com_github_retailnext_hllpp",
        importpath = "github.com/retailnext/hllpp",
        sum = "h1:RnWNS9Hlm8BIkjr6wx8li5abe0fr73jljLycdfemTp0=",
        version = "v1.0.1-0.20180308014038-101a6d2f8b52",
    )
    go_repository(
        name = "com_github_rjeczalik_notify",
        importpath = "github.com/rjeczalik/notify",
        sum = "h1:CLCKso/QK1snAlnhNR/CNvNiFU2saUtjV0bx3EwNeCE=",
        version = "v0.9.1",
    )
    go_repository(
        name = "com_github_rogpeppe_fastuuid",
        importpath = "github.com/rogpeppe/fastuuid",
        sum = "h1:Ppwyp6VYCF1nvBTXL3trRso7mXMlRrw9ooo375wvi2s=",
        version = "v1.2.0",
    )
    go_repository(
        name = "com_github_rogpeppe_go_internal",
        importpath = "github.com/rogpeppe/go-internal",
        sum = "h1:RR9dF3JtopPvtkroDZuVD7qquD0bnHlKSqaQhgwt8yk=",
        version = "v1.3.0",
    )

    go_repository(
        name = "com_github_rs_cors",
        importpath = "github.com/rs/cors",
        sum = "h1:+88SsELBHx5r+hZ8TCkggzSstaWNbDvThkVK8H6f9ik=",
        version = "v1.7.0",
    )
    go_repository(
        name = "com_github_rs_xhandler",
        importpath = "github.com/rs/xhandler",
        sum = "h1:3hxavr+IHMsQBrYUPQM5v0CgENFktkkbg1sfpgM3h20=",
        version = "v0.0.0-20160618193221-ed27b6fd6521",
    )
    go_repository(
        name = "com_github_russross_blackfriday",
        importpath = "github.com/russross/blackfriday",
        sum = "h1:HyvC0ARfnZBqnXwABFeSZHpKvJHJJfPz81GNueLj0oo=",
        version = "v1.5.2",
    )

    go_repository(
        name = "com_github_russross_blackfriday_v2",
        importpath = "github.com/russross/blackfriday/v2",
        sum = "h1:lPqVAte+HuHNfhJ/0LC98ESWRz8afy9tM/0RK8m9o+Q=",
        version = "v2.0.1",
    )
    go_repository(
        name = "com_github_ryanuber_columnize",
        importpath = "github.com/ryanuber/columnize",
        sum = "h1:UFr9zpz4xgTnIE5yIMtWAMngCdZ9p/+q6lTbgelo80M=",
        version = "v0.0.0-20160712163229-9b3edd62028f",
    )
    go_repository(
        name = "com_github_samuel_go_zookeeper",
        importpath = "github.com/samuel/go-zookeeper",
        sum = "h1:p3Vo3i64TCLY7gIfzeQaUJ+kppEO5WQG3cL8iE8tGHU=",
        version = "v0.0.0-20190923202752-2cc03de413da",
    )

    go_repository(
        name = "com_github_satori_go_uuid",
        importpath = "github.com/satori/go.uuid",
        sum = "h1:gQZ0qzfKHQIybLANtM3mBXNUtOfsCFXeTsnBqCsx1KM=",
        version = "v1.2.1-0.20181028125025-b2ce2384e17b",
    )

    go_repository(
        name = "com_github_schollz_progressbar_v3",
        importpath = "github.com/schollz/progressbar/v3",
        sum = "h1:nMinx+JaEm/zJz4cEyClQeAw5rsYSB5th3xv+5lV6Vg=",
        version = "v3.3.4",
    )
    go_repository(
        name = "com_github_sean_seed",
        importpath = "github.com/sean-/seed",
        sum = "h1:nn5Wsu0esKSJiIVhscUtVbo7ada43DJhG55ua/hjS5I=",
        version = "v0.0.0-20170313163322-e2103e2c3529",
    )

    go_repository(
        name = "com_github_segmentio_kafka_go",
        importpath = "github.com/segmentio/kafka-go",
        sum = "h1:HtCSf6B4gN/87yc5qTl7WsxPKQIIGXLPPM1bMCPOsoY=",
        version = "v0.2.0",
    )
    go_repository(
        name = "com_github_sergi_go_diff",
        importpath = "github.com/sergi/go-diff",
        sum = "h1:Kpca3qRNrduNnOQeazBd0ysaKrUJiIuISHxogkT9RPQ=",
        version = "v1.0.0",
    )

    go_repository(
        name = "com_github_shirou_gopsutil",
        importpath = "github.com/shirou/gopsutil",
        sum = "h1:tYH07UPoQt0OCQdgWWMgYHy3/a9bcxNpBIysykNIP7I=",
        version = "v2.20.5+incompatible",
    )
    go_repository(
        name = "com_github_shopify_sarama",
        importpath = "github.com/Shopify/sarama",
        sum = "h1:3jnfWKD7gVwbB1KSy/lE0szA9duPuSFLViK0o/d3DgA=",
        version = "v1.26.1",
    )
    go_repository(
        name = "com_github_shopify_toxiproxy",
        importpath = "github.com/Shopify/toxiproxy",
        sum = "h1:TKdv8HiTLgE5wdJuEML90aBgNWsokNbMijUGhmcoBJc=",
        version = "v2.1.4+incompatible",
    )

    go_repository(
        name = "com_github_shurcool_sanitized_anchor_name",
        importpath = "github.com/shurcooL/sanitized_anchor_name",
        sum = "h1:PdmoCO6wvbs+7yrJyMORt4/BmY5IYyJwS/kOiWx8mHo=",
        version = "v1.0.0",
    )

    go_repository(
        name = "com_github_sirupsen_logrus",
        importpath = "github.com/sirupsen/logrus",
        sum = "h1:UBcNElsrwanuuMsnGSlYmtmgbb23qDR5dG+6X6Oo89I=",
        version = "v1.6.0",
    )

    go_repository(
        name = "com_github_smartystreets_assertions",
        importpath = "github.com/smartystreets/assertions",
        sum = "h1:zE9ykElWQ6/NYmHa3jpm/yHnI4xSofP+UP6SpjHcSeM=",
        version = "v0.0.0-20180927180507-b2de0cb4f26d",
    )
    go_repository(
        name = "com_github_smartystreets_goconvey",
        importpath = "github.com/smartystreets/goconvey",
        sum = "h1:fv0U8FUIMPNf1L9lnHLvLhgicrIVChEkdzIKYqbNC9s=",
        version = "v1.6.4",
    )
    go_repository(
        name = "com_github_smola_gocompat",
        importpath = "github.com/smola/gocompat",
        sum = "h1:6b1oIMlUXIpz//VKEDzPVBK8KG7beVwmHIUEBIs/Pns=",
        version = "v0.2.0",
    )
    go_repository(
        name = "com_github_soheilhy_cmux",
        importpath = "github.com/soheilhy/cmux",
        sum = "h1:0HKaf1o97UwFjHH9o5XsHUOF+tqmdA7KEzXLpiyaw0E=",
        version = "v0.1.4",
    )
    go_repository(
        name = "com_github_sony_gobreaker",
        importpath = "github.com/sony/gobreaker",
        sum = "h1:oMnRNZXX5j85zso6xCPRNPtmAycat+WcoKbklScLDgQ=",
        version = "v0.4.1",
    )

    go_repository(
        name = "com_github_spacemonkeygo_openssl",
        importpath = "github.com/spacemonkeygo/openssl",
        sum = "h1:/eS3yfGjQKG+9kayBkj0ip1BGhq6zJ3eaVksphxAaek=",
        version = "v0.0.0-20181017203307-c2dcc5cca94a",
    )
    go_repository(
        name = "com_github_spacemonkeygo_spacelog",
        importpath = "github.com/spacemonkeygo/spacelog",
        sum = "h1:RC6RW7j+1+HkWaX/Yh71Ee5ZHaHYt7ZP4sQgUrm6cDU=",
        version = "v0.0.0-20180420211403-2296661a0572",
    )

    go_repository(
        name = "com_github_spaolacci_murmur3",
        importpath = "github.com/spaolacci/murmur3",
        sum = "h1:7c1g84S4BPRrfL5Xrdp6fOJ206sU9y293DDHaoy0bLI=",
        version = "v1.1.0",
    )
    go_repository(
        name = "com_github_spf13_afero",
        importpath = "github.com/spf13/afero",
        sum = "h1:5jhuqJyZCZf2JRofRvN/nIFgIWNzPa3/Vz8mYylgbWc=",
        version = "v1.2.2",
    )
    go_repository(
        name = "com_github_spf13_cast",
        importpath = "github.com/spf13/cast",
        sum = "h1:oget//CVOEoFewqQxwr0Ej5yjygnqGkvggSE/gB35Q8=",
        version = "v1.3.0",
    )

    go_repository(
        name = "com_github_spf13_cobra",
        importpath = "github.com/spf13/cobra",
        sum = "h1:f0B+LkLX6DtmRH1isoNA9VTtNUK9K8xYd28JNNfOv/s=",
        version = "v0.0.5",
    )
    go_repository(
        name = "com_github_spf13_jwalterweatherman",
        importpath = "github.com/spf13/jwalterweatherman",
        sum = "h1:XHEdyB+EcvlqZamSM4ZOMGlc93t6AcsBEu9Gc1vn7yk=",
        version = "v1.0.0",
    )

    go_repository(
        name = "com_github_spf13_pflag",
        importpath = "github.com/spf13/pflag",
        sum = "h1:iy+VFUOCP1a+8yFto/drg2CJ5u0yRoB7fZw3DKv/JXA=",
        version = "v1.0.5",
    )
    go_repository(
        name = "com_github_spf13_viper",
        importpath = "github.com/spf13/viper",
        sum = "h1:VUFqw5KcqRf7i70GOzW7N+Q7+gxVBkSSqiXB12+JQ4M=",
        version = "v1.3.2",
    )
    go_repository(
        name = "com_github_src_d_envconfig",
        importpath = "github.com/src-d/envconfig",
        sum = "h1:/AJi6DtjFhZKNx3OB2qMsq7y4yT5//AeSZIe7rk+PX8=",
        version = "v1.0.0",
    )
    go_repository(
        name = "com_github_stackexchange_wmi",
        importpath = "github.com/StackExchange/wmi",
        sum = "h1:fLjPD/aNc3UIOA6tDi6QXUemppXK3P9BI7mr2hd6gx8=",
        version = "v0.0.0-20180116203802-5d049714c4a6",
    )
    go_repository(
        name = "com_github_status_im_keycard_go",
        importpath = "github.com/status-im/keycard-go",
        sum = "h1:Oo2KZNP70KE0+IUJSidPj/BFS/RXNHmKIJOdckzml2E=",
        version = "v0.0.0-20200402102358-957c09536969",
    )
    go_repository(
        name = "com_github_steakknife_bloomfilter",
        importpath = "github.com/steakknife/bloomfilter",
        sum = "h1:gIlAHnH1vJb5vwEjIp5kBj/eu99p/bl0Ay2goiPe5xE=",
        version = "v0.0.0-20180922174646-6819c0d2a570",
    )
    go_repository(
        name = "com_github_steakknife_hamming",
        importpath = "github.com/steakknife/hamming",
        sum = "h1:njlZPzLwU639dk2kqnCPPv+wNjq7Xb6EfUxe/oX0/NM=",
        version = "v0.0.0-20180906055917-c99c65617cd3",
    )
    go_repository(
        name = "com_github_streadway_amqp",
        importpath = "github.com/streadway/amqp",
        sum = "h1:WhxRHzgeVGETMlmVfqhRn8RIeeNoPr2Czh33I4Zdccw=",
        version = "v0.0.0-20190827072141-edfb9018d271",
    )
    go_repository(
        name = "com_github_streadway_handy",
        importpath = "github.com/streadway/handy",
        sum = "h1:AhmOdSHeswKHBjhsLs/7+1voOxT+LLrSk/Nxvk35fug=",
        version = "v0.0.0-20190108123426-d5acb3125c2a",
    )

    go_repository(
        name = "com_github_stretchr_objx",
        importpath = "github.com/stretchr/objx",
        sum = "h1:2vfRuCMp5sSVIDSqO8oNnWJq7mPa6KVP3iPIwFBuy8A=",
        version = "v0.1.1",
    )
    go_repository(
        name = "com_github_stretchr_testify",
        importpath = "github.com/stretchr/testify",
        sum = "h1:hDPOHmpOpP40lSULcqw7IrRb/u7w6RpDC9399XyoNd0=",
        version = "v1.6.1",
    )
    http_archive(
        name = "com_github_supranational_blst",
        urls = [
            "https://github.com/supranational/blst/archive/97e8ce0396161f306cdc9038af983ae78409213c.tar.gz",
        ],
        strip_prefix = "blst-97e8ce0396161f306cdc9038af983ae78409213c",
        build_file = "//third_party:blst/blst.BUILD",
        sha256 = "f86cce48d1c0c393399121034b2190b807e08ba7ad09a4b856e708df01e05c19",
    )
    go_repository(
        name = "com_github_syndtr_goleveldb",
        importpath = "github.com/syndtr/goleveldb",
        sum = "h1:Ld/zXl5t4+D69SiV4JoN7kkfvJdOWlPpfxrzxpLMoUk=",
        version = "v1.0.1-0.20200815110645-5c35d600f0ca",
    )

    go_repository(
        name = "com_github_templexxx_cpufeat",
        importpath = "github.com/templexxx/cpufeat",
        sum = "h1:89CEmDvlq/F7SJEOqkIdNDGJXrQIhuIx9D2DBXjavSU=",
        version = "v0.0.0-20180724012125-cef66df7f161",
    )
    go_repository(
        name = "com_github_templexxx_xor",
        importpath = "github.com/templexxx/xor",
        sum = "h1:fj5tQ8acgNUr6O8LEplsxDhUIe2573iLkJc+PqnzZTI=",
        version = "v0.0.0-20191217153810-f85b25db303b",
    )

    go_repository(
        name = "com_github_tinylib_msgp",
        importpath = "github.com/tinylib/msgp",
        sum = "h1:DfdQrzQa7Yh2es9SuLkixqxuXS2SxsdYn0KbdrOGWD8=",
        version = "v1.0.2",
    )
    go_repository(
        name = "com_github_tjfoc_gmsm",
        importpath = "github.com/tjfoc/gmsm",
        sum = "h1:i7c6Za/IlgBvnGxYpfD7L3TGuaS+v6oGcgq+J9/ecEA=",
        version = "v1.3.0",
    )
    go_repository(
        name = "com_github_tmc_grpc_websocket_proxy",
        importpath = "github.com/tmc/grpc-websocket-proxy",
        sum = "h1:ndzgwNDnKIqyCvHTXaCqh9KlOWKvBry6nuXMJmonVsE=",
        version = "v0.0.0-20170815181823-89b8d40f7ca8",
    )

    go_repository(
        name = "com_github_trailofbits_go_mutexasserts",
        importpath = "github.com/trailofbits/go-mutexasserts",
        sum = "h1:8LRP+2JK8piIUU16ZDgWDXwjJcuJNTtCzadjTZj8Jf0=",
        version = "v0.0.0-20200708152505-19999e7d3cef",
    )
    go_repository(
        name = "com_github_tyler_smith_go_bip39",
        importpath = "github.com/tyler-smith/go-bip39",
        sum = "h1:+t3w+KwLXO6154GNJY+qUtIxLTmFjfUmpguQT1OlOT8=",
        version = "v1.0.2",
    )

    go_repository(
        name = "com_github_uber_jaeger_client_go",
        importpath = "github.com/uber/jaeger-client-go",
        sum = "h1:IxcNZ7WRY1Y3G4poYlx24szfsn/3LvK9QHCq9oQw8+U=",
        version = "v2.25.0+incompatible",
    )
    go_repository(
        name = "com_github_ugorji_go_codec",
        importpath = "github.com/ugorji/go/codec",
        sum = "h1:3SVOIvH7Ae1KRYyQWRjXWJEA9sS/c/pjvH++55Gr648=",
        version = "v0.0.0-20181204163529-d75b2dcb6bc8",
    )

    go_repository(
        name = "com_github_urfave_cli",
        importpath = "github.com/urfave/cli",
        sum = "h1:+mkCCcOFKPnCmVYVcURKps1Xe+3zP90gSYGNfRkjoIY=",
        version = "v1.22.1",
    )
    go_repository(
        name = "com_github_urfave_cli_v2",
        importpath = "github.com/urfave/cli/v2",
        sum = "h1:JTTnM6wKzdA0Jqodd966MVj4vWbbquZykeX1sKbe2C4=",
        version = "v2.2.0",
    )

    go_repository(
        name = "com_github_victoriametrics_fastcache",
        importpath = "github.com/VictoriaMetrics/fastcache",
        sum = "h1:4y6y0G8PRzszQUYIQHHssv/jgPHAb5qQuuDNdCbyAgw=",
        version = "v1.5.7",
    )
    go_repository(
        name = "com_github_vividcortex_gohistogram",
        importpath = "github.com/VividCortex/gohistogram",
        sum = "h1:6+hBz+qvs0JOrrNhhmR7lFxo5sINxBCGXrdtl/UvroE=",
        version = "v1.0.0",
    )

    go_repository(
        name = "com_github_wealdtech_go_bytesutil",
        importpath = "github.com/wealdtech/go-bytesutil",
        sum = "h1:ocEg3Ke2GkZ4vQw5lp46rmO+pfqCCTgq35gqOy8JKVc=",
        version = "v1.1.1",
    )

    go_repository(
        name = "com_github_wealdtech_go_eth2_types_v2",
        build_directives = [
            "gazelle:resolve go github.com/herumi/bls-eth-go-binary/bls @herumi_bls_eth_go_binary//:go_default_library",
        ],
        importpath = "github.com/wealdtech/go-eth2-types/v2",
        sum = "h1:59VZuwgqRaTjBu3b3CCaxG05XTmANtuTKA8hy3C6IFQ=",
        version = "v2.5.1",
    )
    go_repository(
        name = "com_github_wealdtech_go_eth2_util",
        importpath = "github.com/wealdtech/go-eth2-util",
        sum = "h1:Gk7xVTG/bY1IUw/8wxOf97DuPbLTGGoZ0k5dNayudhk=",
        version = "v1.6.2",
    )

    go_repository(
        name = "com_github_wealdtech_go_eth2_wallet_encryptor_keystorev4",
        importpath = "github.com/wealdtech/go-eth2-wallet-encryptor-keystorev4",
        sum = "h1:PYwMOCt92iWEHXdnsBaAk1/xygPfuBMkrXEgO8WtFdw=",
        version = "v1.1.1",
    )

    go_repository(
        name = "com_github_wercker_journalhook",
        importpath = "github.com/wercker/journalhook",
        sum = "h1:shC1HB1UogxN5Ech3Yqaaxj1X/P656PPCB4RbojIJqc=",
        version = "v0.0.0-20180428041537-5d0a5ae867b3",
    )

    go_repository(
        name = "com_github_whyrusleeping_go_keyspace",
        importpath = "github.com/whyrusleeping/go-keyspace",
        sum = "h1:EKhdznlJHPMoKr0XTrX+IlJs1LH3lyx2nfr1dOlZ79k=",
        version = "v0.0.0-20160322163242-5b898ac5add1",
    )
    go_repository(
        name = "com_github_whyrusleeping_go_logging",
        importpath = "github.com/whyrusleeping/go-logging",
        sum = "h1:fwpzlmT0kRC/Fmd0MdmGgJG/CXIZ6gFq46FQZjprUcc=",
        version = "v0.0.1",
    )

    go_repository(
        name = "com_github_whyrusleeping_mafmt",
        importpath = "github.com/whyrusleeping/mafmt",
        sum = "h1:TCghSl5kkwEE0j+sU/gudyhVMRlpBin8fMBBHg59EbA=",
        version = "v1.2.8",
    )
    go_repository(
        name = "com_github_whyrusleeping_mdns",
        importpath = "github.com/whyrusleeping/mdns",
        sum = "h1:Y1/FEOpaCpD21WxrmfeIYCFPuVPRCY2XZTWzTNHGw30=",
        version = "v0.0.0-20190826153040-b9b60ed33aa9",
    )

    go_repository(
        name = "com_github_whyrusleeping_multiaddr_filter",
        importpath = "github.com/whyrusleeping/multiaddr-filter",
        sum = "h1:E9S12nwJwEOXe2d6gT6qxdvqMnNq+VnSsKPgm2ZZNds=",
        version = "v0.0.0-20160516205228-e903e4adabd7",
    )
    go_repository(
        name = "com_github_whyrusleeping_timecache",
        importpath = "github.com/whyrusleeping/timecache",
        sum = "h1:lYbXeSvJi5zk5GLKVuid9TVjS9a0OmLIDKTfoZBL6Ow=",
        version = "v0.0.0-20160911033111-cfcb2f1abfee",
    )

    go_repository(
        name = "com_github_willf_bitset",
        importpath = "github.com/willf/bitset",
        sum = "h1:ekJIKh6+YbUIVt9DfNbkR5d6aFcFTLDRyJNAACURBg8=",
        version = "v1.1.3",
    )
    go_repository(
        name = "com_github_wsddn_go_ecdh",
        importpath = "github.com/wsddn/go-ecdh",
        sum = "h1:1cngl9mPEoITZG8s8cVcUy5CeIBYhEESkOB7m6Gmkrk=",
        version = "v0.0.0-20161211032359-48726bab9208",
    )

    go_repository(
        name = "com_github_x_cray_logrus_prefixed_formatter",
        importpath = "github.com/x-cray/logrus-prefixed-formatter",
        sum = "h1:00txxvfBM9muc0jiLIEAkAcIMJzfthRT6usrui8uGmg=",
        version = "v0.5.2",
    )
    go_repository(
        name = "com_github_xdg_scram",
        importpath = "github.com/xdg/scram",
        sum = "h1:u40Z8hqBAAQyv+vATcGgV0YCnDjqSL7/q/JyPhhJSPk=",
        version = "v0.0.0-20180814205039-7eeb5667e42c",
    )
    go_repository(
        name = "com_github_xdg_stringprep",
        importpath = "github.com/xdg/stringprep",
        sum = "h1:d9X0esnoa3dFsV0FG35rAT0RIhYFlPq7MiP+DW89La0=",
        version = "v1.0.0",
    )
    go_repository(
        name = "com_github_xiang90_probing",
        importpath = "github.com/xiang90/probing",
        sum = "h1:eY9dn8+vbi4tKz5Qo6v2eYzo7kUS51QINcR5jNpbZS8=",
        version = "v0.0.0-20190116061207-43a291ad63a2",
    )

    go_repository(
        name = "com_github_xlab_treeprint",
        importpath = "github.com/xlab/treeprint",
        sum = "h1:YdYsPAZ2pC6Tow/nPZOPQ96O3hm/ToAkGsPLzedXERk=",
        version = "v0.0.0-20180616005107-d6fb6747feb6",
    )
    go_repository(
        name = "com_github_xordataexchange_crypt",
        importpath = "github.com/xordataexchange/crypt",
        sum = "h1:ESFSdwYZvkeru3RtdrYueztKhOBCSAAzS4Gf+k0tEow=",
        version = "v0.0.3-0.20170626215501-b2862e3d0a77",
    )
    go_repository(
        name = "com_github_xtaci_kcp_go",
        importpath = "github.com/xtaci/kcp-go",
        sum = "h1:TN1uey3Raw0sTz0Fg8GkfM0uH3YwzhnZWQ1bABv5xAg=",
        version = "v5.4.20+incompatible",
    )
    go_repository(
        name = "com_github_xtaci_lossyconn",
        importpath = "github.com/xtaci/lossyconn",
        sum = "h1:J0GxkO96kL4WF+AIT3M4mfUVinOCPgf2uUWYFUzN0sM=",
        version = "v0.0.0-20190602105132-8df528c0c9ae",
    )
    go_repository(
        name = "com_github_yuin_goldmark",
        importpath = "github.com/yuin/goldmark",
        sum = "h1:ruQGxdhGHe7FWOJPT0mKs5+pD2Xs1Bm/kdGlHO04FmM=",
        version = "v1.2.1",
    )

    go_repository(
        name = "com_google_cloud_go",
        importpath = "cloud.google.com/go",
        sum = "h1:Dg9iHVQfrhq82rUNu9ZxUDrJLaxFUe/HlCVaLyRruq8=",
        version = "v0.65.0",
    )

    go_repository(
        name = "com_google_cloud_go_bigquery",
        importpath = "cloud.google.com/go/bigquery",
        sum = "h1:PQcPefKFdaIzjQFbiyOgAqyx8q5djaE7x9Sqe712DPA=",
        version = "v1.8.0",
    )
    go_repository(
        name = "com_google_cloud_go_bigtable",
        importpath = "cloud.google.com/go/bigtable",
        sum = "h1:F4cCmA4nuV84V5zYQ3MKY+M1Cw1avHDuf3S/LcZPA9c=",
        version = "v1.2.0",
    )
    go_repository(
        name = "com_google_cloud_go_datastore",
        importpath = "cloud.google.com/go/datastore",
        sum = "h1:/May9ojXjRkPBNVrq+oWLqmWCkr4OU5uRY29bu0mRyQ=",
        version = "v1.1.0",
    )
    go_repository(
        name = "com_google_cloud_go_pubsub",
        importpath = "cloud.google.com/go/pubsub",
        sum = "h1:ukjixP1wl0LpnZ6LWtZJ0mX5tBmjp1f8Sqer8Z2OMUU=",
        version = "v1.3.1",
    )
    go_repository(
        name = "com_google_cloud_go_storage",
        importpath = "cloud.google.com/go/storage",
        sum = "h1:STgFzyU5/8miMl0//zKh2aQeTyeaUH3WN9bSUiJ09bA=",
        version = "v1.10.0",
    )

    go_repository(
        name = "com_shuralyov_dmitri_gpu_mtl",
        importpath = "dmitri.shuralyov.com/gpu/mtl",
        sum = "h1:VpgP7xuJadIUuKccphEpTJnWhS2jkQyMt6Y7pJCD7fY=",
        version = "v0.0.0-20190408044501-666a987793e9",
    )
    go_repository(
        name = "com_sourcegraph_sourcegraph_appdash",
        importpath = "sourcegraph.com/sourcegraph/appdash",
        sum = "h1:ucqkfpjg9WzSUubAO62csmucvxl4/JeW3F4I4909XkM=",
        version = "v0.0.0-20190731080439-ebfcffb1b5c0",
    )

    # Note: go_repository is already wrapped with maybe!
    maybe(
        git_repository,
        name = "graknlabs_bazel_distribution",
        commit = "962f3a7e56942430c0ec120c24f9e9f2a9c2ce1a",
        remote = "https://github.com/graknlabs/bazel-distribution",
        shallow_since = "1569509514 +0300",
    )

    go_repository(
        name = "in_gopkg_alecthomas_kingpin_v2",
        importpath = "gopkg.in/alecthomas/kingpin.v2",
        sum = "h1:jMFz6MfLP0/4fUyZle81rXUoxOBFi19VUFKVDOQfozc=",
        version = "v2.2.6",
    )
    go_repository(
        name = "in_gopkg_bsm_ratelimit_v1",
        importpath = "gopkg.in/bsm/ratelimit.v1",
        sum = "h1:stTHdEoWg1pQ8riaP5ROrjS6zy6wewH/Q2iwnLCQUXY=",
        version = "v1.0.0-20160220154919-db14e161995a",
    )
    go_repository(
        name = "in_gopkg_check_v1",
        importpath = "gopkg.in/check.v1",
        sum = "h1:YR8cESwS4TdDjEe65xsg0ogRM/Nc3DYOhEAlW+xobZo=",
        version = "v1.0.0-20190902080502-41f04d3bba15",
    )
    go_repository(
        name = "in_gopkg_cheggaaa_pb_v1",
        importpath = "gopkg.in/cheggaaa/pb.v1",
        sum = "h1:Ev7yu1/f6+d+b3pi5vPdRPc6nNtP1umSfcWiEfRqv6I=",
        version = "v1.0.25",
    )

    go_repository(
        name = "in_gopkg_confluentinc_confluent_kafka_go_v1",
        importpath = "gopkg.in/confluentinc/confluent-kafka-go.v1",
        patch_args = ["-p1"],
        patches = ["@prysm//third_party:in_gopkg_confluentinc_confluent_kafka_go_v1.patch"],
        sum = "h1:JabkIV98VYFqYKHHzXtgGMFuRgFBNTNzBytbGByzrJI=",
        version = "v1.4.2",
    )
    go_repository(
        name = "in_gopkg_d4l3k_messagediff_v1",
        importpath = "gopkg.in/d4l3k/messagediff.v1",
        sum = "h1:70AthpjunwzUiarMHyED52mj9UwtAnE89l1Gmrt3EU0=",
        version = "v1.2.1",
    )
    go_repository(
        name = "in_gopkg_errgo_v2",
        importpath = "gopkg.in/errgo.v2",
        sum = "h1:0vLT13EuvQ0hNvakwLuFZ/jYrLp5F3kcWHXdRggjCE8=",
        version = "v2.1.0",
    )
    go_repository(
        name = "in_gopkg_fsnotify_v1",
        importpath = "gopkg.in/fsnotify.v1",
        sum = "h1:xOHLXZwVvI9hhs+cLKq5+I5onOuwQLhQwiu63xxlHs4=",
        version = "v1.4.7",
    )
    go_repository(
        name = "in_gopkg_gcfg_v1",
        importpath = "gopkg.in/gcfg.v1",
        sum = "h1:m8OOJ4ccYHnx2f4gQwpno8nAX5OGOh7RLaaz0pj3Ogs=",
        version = "v1.2.3",
    )

    go_repository(
        name = "in_gopkg_inf_v0",
        importpath = "gopkg.in/inf.v0",
        sum = "h1:73M5CoZyi3ZLMOyDlQh031Cx6N9NDJ2Vvfl76EDAgDc=",
        version = "v0.9.1",
    )
    go_repository(
        name = "in_gopkg_jcmturner_aescts_v1",
        importpath = "gopkg.in/jcmturner/aescts.v1",
        sum = "h1:cVVZBK2b1zY26haWB4vbBiZrfFQnfbTVrE3xZq6hrEw=",
        version = "v1.0.1",
    )
    go_repository(
        name = "in_gopkg_jcmturner_dnsutils_v1",
        importpath = "gopkg.in/jcmturner/dnsutils.v1",
        sum = "h1:cIuC1OLRGZrld+16ZJvvZxVJeKPsvd5eUIvxfoN5hSM=",
        version = "v1.0.1",
    )
    go_repository(
        name = "in_gopkg_jcmturner_goidentity_v3",
        importpath = "gopkg.in/jcmturner/goidentity.v3",
        sum = "h1:1duIyWiTaYvVx3YX2CYtpJbUFd7/UuPYCfgXtQ3VTbI=",
        version = "v3.0.0",
    )
    go_repository(
        name = "in_gopkg_jcmturner_gokrb5_v7",
        importpath = "gopkg.in/jcmturner/gokrb5.v7",
        sum = "h1:a9tsXlIDD9SKxotJMK3niV7rPZAJeX2aD/0yg3qlIrg=",
        version = "v7.5.0",
    )
    go_repository(
        name = "in_gopkg_jcmturner_rpc_v1",
        importpath = "gopkg.in/jcmturner/rpc.v1",
        sum = "h1:QHIUxTX1ISuAv9dD2wJ9HWQVuWDX/Zc0PfeC2tjc4rU=",
        version = "v1.1.0",
    )

    go_repository(
        name = "in_gopkg_natefinch_npipe_v2",
        importpath = "gopkg.in/natefinch/npipe.v2",
        sum = "h1:+JknDZhAj8YMt7GC73Ei8pv4MzjDUNPHgQWJdtMAaDU=",
        version = "v2.0.0-20160621034901-c1b8fa8bdcce",
    )
    go_repository(
        name = "in_gopkg_olebedev_go_duktape_v3",
        importpath = "gopkg.in/olebedev/go-duktape.v3",
        sum = "h1:a6cXbcDDUkSBlpnkWV1bJ+vv3mOgQEltEJ2rPxroVu0=",
        version = "v3.0.0-20200619000410-60c24ae608a6",
    )
    go_repository(
        name = "in_gopkg_redis_v4",
        importpath = "gopkg.in/redis.v4",
        sum = "h1:y3XbwQAiHwgNLUng56mgWYK39vsPqo8sT84XTEcxjr0=",
        version = "v4.2.4",
    )
    go_repository(
        name = "in_gopkg_resty_v1",
        importpath = "gopkg.in/resty.v1",
        sum = "h1:CuXP0Pjfw9rOuY6EP+UvtNvt5DSqHpIxILZKT/quCZI=",
        version = "v1.12.0",
    )

    go_repository(
        name = "in_gopkg_src_d_go_cli_v0",
        importpath = "gopkg.in/src-d/go-cli.v0",
        sum = "h1:mXa4inJUuWOoA4uEROxtJ3VMELMlVkIxIfcR0HBekAM=",
        version = "v0.0.0-20181105080154-d492247bbc0d",
    )
    go_repository(
        name = "in_gopkg_src_d_go_log_v1",
        importpath = "gopkg.in/src-d/go-log.v1",
        sum = "h1:heWvX7J6qbGWbeFS/aRmiy1eYaT+QMV6wNvHDyMjQV4=",
        version = "v1.0.1",
    )
    go_repository(
        name = "in_gopkg_tomb_v1",
        importpath = "gopkg.in/tomb.v1",
        sum = "h1:uRGJdciOHaEIrze2W8Q3AKkepLTh2hOroT7a+7czfdQ=",
        version = "v1.0.0-20141024135613-dd632973f1e7",
    )

    go_repository(
        name = "in_gopkg_urfave_cli_v1",
        importpath = "gopkg.in/urfave/cli.v1",
        sum = "h1:NdAVW6RYxDif9DhDHaAortIu956m2c0v+09AZBPTbE0=",
        version = "v1.20.0",
    )
    go_repository(
        name = "in_gopkg_warnings_v0",
        importpath = "gopkg.in/warnings.v0",
        sum = "h1:wFXVbFY8DY5/xOe1ECiWdKCzZlxgshcYVNkBHstARME=",
        version = "v0.1.2",
    )

    go_repository(
        name = "in_gopkg_yaml_v2",
        importpath = "gopkg.in/yaml.v2",
        sum = "h1:D8xgwECY7CYvx+Y2n4sBz93Jn9JRvxdiyyo8CTfuKaY=",
        version = "v2.4.0",
    )

    go_repository(
        name = "in_gopkg_yaml_v3",
        importpath = "gopkg.in/yaml.v3",
        sum = "h1:dUUwHk2QECo/6vqA44rthZ8ie2QXMNeKRTHCNY2nXvo=",
        version = "v3.0.0-20200313102051-9f266ea9e77c",
    )
    go_repository(
        name = "io_etcd_go_bbolt",
        importpath = "go.etcd.io/bbolt",
        sum = "h1:XAzx9gjCb0Rxj7EoqcClPD1d5ZBxZJk0jbuoPHenBt0=",
        version = "v1.3.5",
    )
    go_repository(
        name = "io_etcd_go_etcd",
        importpath = "go.etcd.io/etcd",
        sum = "h1:VcrIfasaLFkyjk6KNlXQSzO+B0fZcnECiDrKJsfxka0=",
        version = "v0.0.0-20191023171146-3cf2f69b5738",
    )

    go_repository(
        name = "io_k8s_api",
        build_file_proto_mode = "disable_global",
        importpath = "k8s.io/api",
        sum = "h1:2AJaUQdgUZLoDZHrun21PW2Nx9+ll6cUzvn3IKhSIn0=",
        version = "v0.18.3",
    )
    go_repository(
        name = "io_k8s_apimachinery",
        build_file_proto_mode = "disable_global",
        importpath = "k8s.io/apimachinery",
        sum = "h1:pOGcbVAhxADgUYnjS08EFXs9QMl8qaH5U4fr5LGUrSk=",
        version = "v0.18.3",
    )
    go_repository(
        name = "io_k8s_client_go",
        build_extra_args = ["-exclude=vendor"],
        importpath = "k8s.io/client-go",
        sum = "h1:QaJzz92tsN67oorwzmoB0a9r9ZVHuD5ryjbCKP0U22k=",
        version = "v0.18.3",
    )
    go_repository(
        name = "io_k8s_gengo",
        importpath = "k8s.io/gengo",
        sum = "h1:4s3/R4+OYYYUKptXPhZKjQ04WJ6EhQQVFdjOFvCazDk=",
        version = "v0.0.0-20190128074634-0689ccc1d7d6",
    )

    go_repository(
        name = "io_k8s_klog",
        importpath = "k8s.io/klog",
        sum = "h1:Pt+yjF5aB1xDSVbau4VsWe+dQNzA0qv1LlXdC2dF6Q8=",
        version = "v1.0.0",
    )
    go_repository(
        name = "io_k8s_klog_v2",
        importpath = "k8s.io/klog/v2",
        sum = "h1:WmkrnW7fdrm0/DMClc+HIxtftvxVIPAhlVwMQo5yLco=",
        version = "v2.3.0",
    )
    go_repository(
        name = "io_k8s_kube_openapi",
        importpath = "k8s.io/kube-openapi",
        sum = "h1:Oh3Mzx5pJ+yIumsAD0MOECPVeXsVot0UkiaCGVyfGQY=",
        version = "v0.0.0-20200410145947-61e04a5be9a6",
    )

    go_repository(
        name = "io_k8s_sigs_structured_merge_diff_v3",
        importpath = "sigs.k8s.io/structured-merge-diff/v3",
        sum = "h1:dOmIZBMfhcHS09XZkMyUgkq5trg3/jRyJYFZUiaOp8E=",
        version = "v3.0.0",
    )

    go_repository(
        name = "io_k8s_sigs_yaml",
        importpath = "sigs.k8s.io/yaml",
        sum = "h1:kr/MCeFWJWTwyaHoR9c8EjH9OumOmoF9YGiZd7lFm/Q=",
        version = "v1.2.0",
    )
    go_repository(
        name = "io_k8s_utils",
        importpath = "k8s.io/utils",
        sum = "h1:ZtTUW5+ZWaoqjR3zOpRa7oFJ5d4aA22l4me/xArfOIc=",
        version = "v0.0.0-20200520001619-278ece378a50",
    )
    go_repository(
        name = "io_opencensus_go",
        importpath = "go.opencensus.io",
        sum = "h1:dntmOdLpSpHlVqbW5Eay97DelsZHe+55D+xC6i0dDS0=",
        version = "v0.22.5",
    )
    go_repository(
        name = "io_opencensus_go_contrib_exporter_jaeger",
        importpath = "contrib.go.opencensus.io/exporter/jaeger",
        sum = "h1:yGBYzYMewVL0yO9qqJv3Z5+IRhPdU7e9o/2oKpX4YvI=",
        version = "v0.2.1",
    )

    go_repository(
        name = "io_rsc_binaryregexp",
        importpath = "rsc.io/binaryregexp",
        sum = "h1:HfqmD5MEmC0zvwBuF187nq9mdnXjXsSivRiXN7SmRkE=",
        version = "v0.2.0",
    )
    go_repository(
        name = "io_rsc_pdf",
        importpath = "rsc.io/pdf",
        sum = "h1:k1MczvYDUvJBe93bYd7wrZLLUEcLZAuF824/I4e5Xr4=",
        version = "v0.1.1",
    )
    go_repository(
        name = "io_rsc_quote_v3",
        importpath = "rsc.io/quote/v3",
        sum = "h1:9JKUTTIUgS6kzR9mK1YuGKv6Nl+DijDNIc0ghT58FaY=",
        version = "v3.1.0",
    )
    go_repository(
        name = "io_rsc_sampler",
        importpath = "rsc.io/sampler",
        sum = "h1:7uVkIFmeBqHfdjD+gZwtXXI+RODJ2Wc4O7MPEh/QiW4=",
        version = "v1.3.0",
    )

    go_repository(
        name = "org_collectd",
        importpath = "collectd.org",
        sum = "h1:iNBHGw1VvPJxH2B6RiFWFZ+vsjo1lCdRszBeOuwGi00=",
        version = "v0.3.0",
    )

    go_repository(
        name = "org_golang_google_api",
        importpath = "google.golang.org/api",
        sum = "h1:k40adF3uR+6x/+hO5Dh4ZFUqFp67vxvbpafFiJxl10A=",
        version = "v0.34.0",
    )
    go_repository(
        name = "org_golang_google_appengine",
        importpath = "google.golang.org/appengine",
        sum = "h1:FZR1q0exgwxzPzp/aF+VccGrSfxfPpkBqjIIEq3ru6c=",
        version = "v1.6.7",
    )
    go_repository(
        name = "org_golang_google_genproto",
        importpath = "google.golang.org/genproto",
        sum = "h1:GnJAhasbD8HiT8DZMvsEx3QLVy/X0icq/MGr0MqRJ2M=",
        version = "v0.0.0-20201211151036-40ec1c210f7a",
    )

    go_repository(
        name = "org_golang_google_grpc",
        build_file_proto_mode = "disable_global",
        importpath = "google.golang.org/grpc",
        sum = "h1:DGeFlSan2f+WEtCERJ4J9GJWk15TxUi8QGagfI87Xyc=",
        version = "v1.33.1",
    )
    go_repository(
        name = "org_golang_google_protobuf",
        importpath = "google.golang.org/protobuf",
        sum = "h1:OwhZOOMuf7leLaSCuxtQ9FW7ui2L2L6UKOtKAUqovUQ=",
        version = "v1.25.1-0.20200805231151-a709e31e5d12",
    )

    go_repository(
        name = "org_golang_x_crypto",
        importpath = "golang.org/x/crypto",
        sum = "h1:sYNJzB4J8toYPQTM6pAkcmBRgw9SnQKP9oXCHfgy604=",
        version = "v0.0.0-20201208171446-5f87f3452ae9",
    )
    go_repository(
        name = "org_golang_x_exp",
        importpath = "golang.org/x/exp",
        sum = "h1:rMqLP+9XLy+LdbCXHjJHAmTfXCr93W7oruWA6Hq1Alc=",
        version = "v0.0.0-20200513190911-00229845015e",
    )
    go_repository(
        name = "org_golang_x_image",
        importpath = "golang.org/x/image",
        sum = "h1:+qEpEAPhDZ1o0x3tHzZTQDArnOixOzGD9HUJfcg0mb4=",
        version = "v0.0.0-20190802002840-cff245a6509b",
    )

    go_repository(
        name = "org_golang_x_lint",
        importpath = "golang.org/x/lint",
        sum = "h1:Wh+f8QHJXR411sJR8/vRBTZ7YapZaRvUcLFFJhusH0k=",
        version = "v0.0.0-20200302205851-738671d3881b",
    )
    go_repository(
        name = "org_golang_x_mobile",
        importpath = "golang.org/x/mobile",
        sum = "h1:OVJ6QQUBAesB8CZijKDSsXX7xYVtUhrkY0gwMfbi4p4=",
        version = "v0.0.0-20200801112145-973feb4309de",
    )

    go_repository(
        name = "org_golang_x_mod",
        importpath = "golang.org/x/mod",
        sum = "h1:RM4zey1++hCTbCVQfnWeKs9/IEsaBLA8vTkd0WVtmH4=",
        version = "v0.3.0",
    )

    go_repository(
        name = "org_golang_x_net",
        importpath = "golang.org/x/net",
        sum = "h1:lwlPPsmjDKK0J6eG6xDWd5XPehI0R024zxjDnw3esPA=",
        version = "v0.0.0-20201209123823-ac852fbbde11",
    )
    go_repository(
        name = "org_golang_x_oauth2",
        importpath = "golang.org/x/oauth2",
        sum = "h1:ld7aEMNHoBnnDAX15v1T6z31v8HwR2A9FYOuAhWqkwc=",
        version = "v0.0.0-20200902213428-5d25da1a8d43",
    )

    go_repository(
        name = "org_golang_x_sync",
        importpath = "golang.org/x/sync",
        sum = "h1:SQFwaSi55rU7vdNs9Yr0Z324VNlrF+0wMqRXT4St8ck=",
        version = "v0.0.0-20201020160332-67f06af15bc9",
    )
    go_repository(
        name = "org_golang_x_sys",
        importpath = "golang.org/x/sys",
        sum = "h1:AyodaIpKjppX+cBfTASF2E1US3H2JFBj920Ot3rtDjs=",
        version = "v0.0.0-20201214210602-f9fddec55a1e",
    )
    go_repository(
        name = "org_golang_x_term",
        importpath = "golang.org/x/term",
        sum = "h1:v+OssWQX+hTHEmOBgwxdZxK4zHq3yOs8F9J7mk0PY8E=",
        version = "v0.0.0-20201126162022-7de9c90e9dd1",
    )

    go_repository(
        name = "org_golang_x_text",
        importpath = "golang.org/x/text",
        sum = "h1:0YWbFKbhXG/wIiuHDSKpS0Iy7FSA+u45VtBMfQcFTTc=",
        version = "v0.3.4",
    )
    go_repository(
        name = "org_golang_x_time",
        importpath = "golang.org/x/time",
        sum = "h1:EHBhcS0mlXEAVwNyO2dLfjToGsyY4j24pTs2ScHnX7s=",
        version = "v0.0.0-20200630173020-3af7569d3a1e",
    )
    go_repository(
        name = "org_golang_x_tools",
        importpath = "golang.org/x/tools",
        sum = "h1:K+NlvTLy0oONtRtkl1jRD9xIhnItbG2PiE7YOdjPb+k=",
        version = "v0.0.0-20210114065538-d78b04bdf963",
    )

    go_repository(
        name = "org_golang_x_xerrors",
        importpath = "golang.org/x/xerrors",
        sum = "h1:go1bK/D/BFZV2I8cIQd1NKEZ+0owSTG1fDTci4IqFcE=",
        version = "v0.0.0-20200804184101-5ec99f83aff1",
    )

    go_repository(
        name = "org_gonum_v1_gonum",
        importpath = "gonum.org/v1/gonum",
        sum = "h1:DJy6UzXbahnGUf1ujUNkh/NEtK14qMo2nvlBPs4U5yw=",
        version = "v0.6.0",
    )
    go_repository(
        name = "org_gonum_v1_netlib",
        importpath = "gonum.org/v1/netlib",
        sum = "h1:OE9mWmgKkjJyEmDAAtGMPjXu+YNeGvK9VTSHY6+Qihc=",
        version = "v0.0.0-20190313105609-8cb42192e0e0",
    )
    go_repository(
        name = "org_gonum_v1_plot",
        importpath = "gonum.org/v1/plot",
        sum = "h1:Qh4dB5D/WpoUUp3lSod7qgoyEHbDGPUWjIbnqdqqe1k=",
        version = "v0.0.0-20190515093506-e2840ee46a6b",
    )
    go_repository(
        name = "org_uber_go_atomic",
        importpath = "go.uber.org/atomic",
        sum = "h1:ADUqmZGgLDDfbSL9ZmPxKTybcoEYHgpYfELNoN+7hsw=",
        version = "v1.7.0",
    )

    go_repository(
        name = "org_uber_go_automaxprocs",
        build_directives = [
            # Do not use this library directly.
            # Rather, load maxprocs from github.com/prysmaticlabs/shared/maxprocs.
            "gazelle:go_visibility @prysm//shared/maxprocs:__pkg__",
        ],
        importpath = "go.uber.org/automaxprocs",
        sum = "h1:II28aZoGdaglS5vVNnspf28lnZpXScxtIozx1lAjdb0=",
        version = "v1.3.0",
    )
    go_repository(
        name = "org_uber_go_goleak",
        importpath = "go.uber.org/goleak",
        sum = "h1:qsup4IcBdlmsnGfqyLl4Ntn3C2XCCuKAE7DwHpScyUo=",
        version = "v1.0.0",
    )
    go_repository(
        name = "org_uber_go_multierr",
        importpath = "go.uber.org/multierr",
        sum = "h1:y6IPFStTAIT5Ytl7/XYmHvzXQ7S3g/IeZW9hyZ5thw4=",
        version = "v1.6.0",
    )
    go_repository(
        name = "org_uber_go_tools",
        importpath = "go.uber.org/tools",
        sum = "h1:0mgffUl7nfd+FpvXMVz4IDEaUSmT1ysygQC7qYo7sG4=",
        version = "v0.0.0-20190618225709-2cfd321de3ee",
    )
    go_repository(
        name = "org_uber_go_zap",
        importpath = "go.uber.org/zap",
        sum = "h1:uFRZXykJGK9lLY4HtgSw44DnIcAM+kRBP7x5m+NpAOM=",
        version = "v1.16.0",
    )
    go_repository(
        name = "tools_gotest",
        importpath = "gotest.tools",
        sum = "h1:VsBPFP1AI068pPrMxtb/S8Zkgf9xEmTLJjfM+P5UIEo=",
        version = "v2.2.0+incompatible",
    )<|MERGE_RESOLUTION|>--- conflicted
+++ resolved
@@ -728,13 +728,8 @@
         name = "com_github_ferranbt_fastssz",
         importpath = "github.com/ferranbt/fastssz",
         nofuzz = True,
-<<<<<<< HEAD
-        sum = "h1:W2w+U6B6jVYrSAtip8HylYbu0G3XoJLLvggm1kuPKq4=",
-        version = "v0.0.0-20201210095258-318e164fe1dd",
-=======
         sum = "h1:Xun9jB2EhB8JZbVhjpW7/o6pLEwXb89tHkN8Q08kEZM=",
         version = "v0.0.0-20210118190430-6ca267833c4b",
->>>>>>> 92932ae5
     )
 
     go_repository(
@@ -2578,13 +2573,8 @@
         name = "com_github_prysmaticlabs_ethereumapis",
         build_file_generation = "off",
         importpath = "github.com/prysmaticlabs/ethereumapis",
-<<<<<<< HEAD
-        sum = "h1:fOITjhF61AijxINnSoAvBZAWEkWJ5JRP3oeErkbpEvg=",
-        version = "v0.0.0-20210114085516-412aad9ca272",
-=======
-        sum = "h1:roqXwVG8cKjq6sOCbB+T5Kh+dYr1wpkk00c7/DdrqLg=",
-        version = "v0.0.0-20210115110118-c595a4e0c0a5",
->>>>>>> 92932ae5
+        sum = "h1:/pdF9r+GHuDSmJ1RT+v5qfdyg9oDQ7z9+gTaSUTrWGE=",
+        version = "v0.0.0-20210118164230-7eedb111a462",
     )
     go_repository(
         name = "com_github_prysmaticlabs_go_bitfield",
