load("@prysm//tools/go:def.bzl", "go_library")

go_library(
    name = "go_default_library",
    testonly = True,
    srcs = [
        "beacon_node.go",
        "boot_node.go",
        "eth1.go",
        "log.go",
<<<<<<< HEAD
=======
        "slasher.go",
        "tracing_sink.go",
>>>>>>> bdb09ca9
        "validator.go",
    ],
    importpath = "github.com/prysmaticlabs/prysm/endtoend/components",
    visibility = ["//endtoend:__subpackages__"],
    deps = [
        "//cmd/beacon-chain/flags:go_default_library",
        "//cmd/validator/flags:go_default_library",
        "//contracts/deposit-contract:go_default_library",
        "//endtoend/helpers:go_default_library",
        "//endtoend/params:go_default_library",
        "//endtoend/types:go_default_library",
        "//shared/bytesutil:go_default_library",
        "//shared/cmd:go_default_library",
        "//shared/featureconfig:go_default_library",
        "//shared/params:go_default_library",
        "//shared/testutil:go_default_library",
        "@com_github_ethereum_go_ethereum//accounts/abi/bind:go_default_library",
        "@com_github_ethereum_go_ethereum//accounts/keystore:go_default_library",
        "@com_github_ethereum_go_ethereum//core/types:go_default_library",
        "@com_github_ethereum_go_ethereum//ethclient:go_default_library",
        "@com_github_ethereum_go_ethereum//rpc:go_default_library",
        "@com_github_pkg_errors//:go_default_library",
        "@com_github_sirupsen_logrus//:go_default_library",
        "@io_bazel_rules_go//go/tools/bazel:go_default_library",
    ],
)<|MERGE_RESOLUTION|>--- conflicted
+++ resolved
@@ -8,11 +8,7 @@
         "boot_node.go",
         "eth1.go",
         "log.go",
-<<<<<<< HEAD
-=======
-        "slasher.go",
         "tracing_sink.go",
->>>>>>> bdb09ca9
         "validator.go",
     ],
     importpath = "github.com/prysmaticlabs/prysm/endtoend/components",
