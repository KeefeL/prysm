package params

import (
	"io/ioutil"
	"path"
	"reflect"
	"strings"
	"testing"

	"github.com/bazelbuild/rules_go/go/tools/bazel"
	"github.com/prysmaticlabs/prysm/shared/testutil/assert"
	"github.com/prysmaticlabs/prysm/shared/testutil/require"
	"gopkg.in/yaml.v2"
)

func TestLoadConfigFileMainnet(t *testing.T) {
	// See https://media.githubusercontent.com/media/ethereum/eth2.0-spec-tests/master/tests/minimal/config/phase0.yaml
	assertVals := func(name string, fields []string, c1, c2 *BeaconChainConfig) {
		//  Misc params.
		assert.Equal(t, c1.MaxCommitteesPerSlot, c2.MaxCommitteesPerSlot, "%s: MaxCommitteesPerSlot", name)
		assert.Equal(t, c1.TargetCommitteeSize, c2.TargetCommitteeSize, "%s: TargetCommitteeSize", name)
		assert.Equal(t, c1.MaxValidatorsPerCommittee, c2.MaxValidatorsPerCommittee, "%s: MaxValidatorsPerCommittee", name)
		assert.Equal(t, c1.MinPerEpochChurnLimit, c2.MinPerEpochChurnLimit, "%s: MinPerEpochChurnLimit", name)
		assert.Equal(t, c1.ChurnLimitQuotient, c2.ChurnLimitQuotient, "%s: ChurnLimitQuotient", name)
		assert.Equal(t, c1.ShuffleRoundCount, c2.ShuffleRoundCount, "%s: ShuffleRoundCount", name)
		assert.Equal(t, c1.MinGenesisActiveValidatorCount, c2.MinGenesisActiveValidatorCount, "%s: MinGenesisActiveValidatorCount", name)
		assert.Equal(t, c1.MinGenesisTime, c2.MinGenesisTime, "%s: MinGenesisTime", name)
		assert.Equal(t, c1.HysteresisQuotient, c2.HysteresisQuotient, "%s: HysteresisQuotient", name)
		assert.Equal(t, c1.HysteresisDownwardMultiplier, c2.HysteresisDownwardMultiplier, "%s: HysteresisDownwardMultiplier", name)
		assert.Equal(t, c1.HysteresisUpwardMultiplier, c2.HysteresisUpwardMultiplier, "%s: HysteresisUpwardMultiplier", name)

		// Fork Choice params.
		assert.Equal(t, c1.SafeSlotsToUpdateJustified, c2.SafeSlotsToUpdateJustified, "%s: SafeSlotsToUpdateJustified", name)

		// Validator params.
		assert.Equal(t, c1.Eth1FollowDistance, c2.Eth1FollowDistance, "%s: Eth1FollowDistance", name)
		assert.Equal(t, c1.TargetAggregatorsPerCommittee, c2.TargetAggregatorsPerCommittee, "%s: TargetAggregatorsPerCommittee", name)
		assert.Equal(t, c1.RandomSubnetsPerValidator, c2.RandomSubnetsPerValidator, "%s: RandomSubnetsPerValidator", name)
		assert.Equal(t, c1.EpochsPerRandomSubnetSubscription, c2.EpochsPerRandomSubnetSubscription, "%s: EpochsPerRandomSubnetSubscription", name)
		assert.Equal(t, c1.SecondsPerETH1Block, c2.SecondsPerETH1Block, "%s: SecondsPerETH1Block", name)

		// Deposit contract.
		assert.Equal(t, c1.DepositChainID, c2.DepositChainID, "%s: DepositChainID", name)
		assert.Equal(t, c1.DepositNetworkID, c2.DepositNetworkID, "%s: DepositNetworkID", name)
		assert.Equal(t, c1.DepositContractAddress, c2.DepositContractAddress, "%s: DepositContractAddress", name)

		// Gwei values.
		assert.Equal(t, c1.MinDepositAmount, c2.MinDepositAmount, "%s: MinDepositAmount", name)
		assert.Equal(t, c1.MaxEffectiveBalance, c2.MaxEffectiveBalance, "%s: MaxEffectiveBalance", name)
		assert.Equal(t, c1.EjectionBalance, c2.EjectionBalance, "%s: EjectionBalance", name)
		assert.Equal(t, c1.EffectiveBalanceIncrement, c2.EffectiveBalanceIncrement, "%s: EffectiveBalanceIncrement", name)

		// Initial values.
		assert.DeepEqual(t, c1.GenesisForkVersion, c2.GenesisForkVersion, "%s: GenesisForkVersion", name)
		assert.DeepEqual(t, c1.BLSWithdrawalPrefixByte, c2.BLSWithdrawalPrefixByte, "%s: BLSWithdrawalPrefixByte", name)

		// Time parameters.
		assert.Equal(t, c1.GenesisDelay, c2.GenesisDelay, "%s: GenesisDelay", name)
		assert.Equal(t, c1.SecondsPerSlot, c2.SecondsPerSlot, "%s: SecondsPerSlot", name)
		assert.Equal(t, c1.MinAttestationInclusionDelay, c2.MinAttestationInclusionDelay, "%s: MinAttestationInclusionDelay", name)
		assert.Equal(t, c1.SlotsPerEpoch, c2.SlotsPerEpoch, "%s: SlotsPerEpoch", name)
		assert.Equal(t, c1.MinSeedLookahead, c2.MinSeedLookahead, "%s: MinSeedLookahead", name)
		assert.Equal(t, c1.MaxSeedLookahead, c2.MaxSeedLookahead, "%s: MaxSeedLookahead", name)
		assert.Equal(t, c1.EpochsPerEth1VotingPeriod, c2.EpochsPerEth1VotingPeriod, "%s: EpochsPerEth1VotingPeriod", name)
		assert.Equal(t, c1.SlotsPerHistoricalRoot, c2.SlotsPerHistoricalRoot, "%s: SlotsPerHistoricalRoot", name)
		assert.Equal(t, c1.MinValidatorWithdrawabilityDelay, c2.MinValidatorWithdrawabilityDelay, "%s: MinValidatorWithdrawabilityDelay", name)
		assert.Equal(t, c1.ShardCommitteePeriod, c2.ShardCommitteePeriod, "%s: ShardCommitteePeriod", name)
		assert.Equal(t, c1.MinEpochsToInactivityPenalty, c2.MinEpochsToInactivityPenalty, "%s: MinEpochsToInactivityPenalty", name)

		// State vector lengths.
		assert.Equal(t, c1.EpochsPerHistoricalVector, c2.EpochsPerHistoricalVector, "%s: EpochsPerHistoricalVector", name)
		assert.Equal(t, c1.EpochsPerSlashingsVector, c2.EpochsPerSlashingsVector, "%s: EpochsPerSlashingsVector", name)
		assert.Equal(t, c1.HistoricalRootsLimit, c2.HistoricalRootsLimit, "%s: HistoricalRootsLimit", name)
		assert.Equal(t, c1.ValidatorRegistryLimit, c2.ValidatorRegistryLimit, "%s: ValidatorRegistryLimit", name)

		// Reward and penalty quotients.
		assert.Equal(t, c1.BaseRewardFactor, c2.BaseRewardFactor, "%s: BaseRewardFactor", name)
		assert.Equal(t, c1.WhistleBlowerRewardQuotient, c2.WhistleBlowerRewardQuotient, "%s: WhistleBlowerRewardQuotient", name)
		assert.Equal(t, c1.ProposerRewardQuotient, c2.ProposerRewardQuotient, "%s: ProposerRewardQuotient", name)
		assert.Equal(t, c1.InactivityPenaltyQuotient, c2.InactivityPenaltyQuotient, "%s: InactivityPenaltyQuotient", name)
		assert.Equal(t, c1.InactivityPenaltyQuotientAltair, c2.InactivityPenaltyQuotientAltair, "%s: InactivityPenaltyQuotientAltair", name)
		assert.Equal(t, c1.MinSlashingPenaltyQuotient, c2.MinSlashingPenaltyQuotient, "%s: MinSlashingPenaltyQuotient", name)
		assert.Equal(t, c1.MinSlashingPenaltyQuotientAltair, c2.MinSlashingPenaltyQuotientAltair, "%s: MinSlashingPenaltyQuotientAltair", name)
		assert.Equal(t, c1.ProportionalSlashingMultiplier, c2.ProportionalSlashingMultiplier, "%s: ProportionalSlashingMultiplier", name)
		assert.Equal(t, c1.ProportionalSlashingMultiplierAltair, c2.ProportionalSlashingMultiplierAltair, "%s: ProportionalSlashingMultiplierAltair", name)

		// Max operations per block.
		assert.Equal(t, c1.MaxProposerSlashings, c2.MaxProposerSlashings, "%s: MaxProposerSlashings", name)
		assert.Equal(t, c1.MaxAttesterSlashings, c2.MaxAttesterSlashings, "%s: MaxAttesterSlashings", name)
		assert.Equal(t, c1.MaxAttestations, c2.MaxAttestations, "%s: MaxAttestations", name)
		assert.Equal(t, c1.MaxDeposits, c2.MaxDeposits, "%s: MaxDeposits", name)
		assert.Equal(t, c1.MaxVoluntaryExits, c2.MaxVoluntaryExits, "%s: MaxVoluntaryExits", name)

		// Signature domains.
		assert.Equal(t, c1.DomainBeaconProposer, c2.DomainBeaconProposer, "%s: DomainBeaconProposer", name)
		assert.Equal(t, c1.DomainBeaconAttester, c2.DomainBeaconAttester, "%s: DomainBeaconAttester", name)
		assert.Equal(t, c1.DomainRandao, c2.DomainRandao, "%s: DomainRandao", name)
		assert.Equal(t, c1.DomainDeposit, c2.DomainDeposit, "%s: DomainDeposit", name)
		assert.Equal(t, c1.DomainVoluntaryExit, c2.DomainVoluntaryExit, "%s: DomainVoluntaryExit", name)
		assert.Equal(t, c1.DomainSelectionProof, c2.DomainSelectionProof, "%s: DomainSelectionProof", name)
		assert.Equal(t, c1.DomainAggregateAndProof, c2.DomainAggregateAndProof, "%s: DomainAggregateAndProof", name)

		// Ensure all fields from the yaml file exist, were set, and correctly match the expected value.
		ft1 := reflect.TypeOf(*c1)
		for _, field := range fields {
			var found bool
			for i := 0; i < ft1.NumField(); i++ {
				v, ok := ft1.Field(i).Tag.Lookup("yaml")
				if ok && v == field {
					found = true
					v1 := reflect.ValueOf(*c1).Field(i).Interface()
					v2 := reflect.ValueOf(*c2).Field(i).Interface()
					if reflect.ValueOf(v1).Kind() == reflect.Slice {
						assert.DeepEqual(t, v1, v2, "%s: %s", name, field)
					} else {
						assert.Equal(t, v1, v2, "%s: %s", name, field)
					}
					break
				}
			}
			if !found {
				t.Errorf("No struct tag found `yaml:%s`", field)
			}
		}
	}

	t.Run("mainnet", func(t *testing.T) {
<<<<<<< HEAD
		mainnetConfigFile := configFilePath(t, "mainnet")
=======
		mainnetConfigFile := deprecatedConfigFilePath(t, "mainnet")
>>>>>>> a9f21706
		LoadChainConfigFile(mainnetConfigFile)
		fields := fieldsFromYaml(t, mainnetConfigFile)
		assertVals("mainnet", fields, MainnetConfig(), BeaconConfig())
	})

	t.Run("minimal", func(t *testing.T) {
<<<<<<< HEAD
		minimalConfigFile := configFilePath(t, "minimal")
=======
		minimalConfigFile := deprecatedConfigFilePath(t, "minimal")
>>>>>>> a9f21706
		LoadChainConfigFile(minimalConfigFile)
		fields := fieldsFromYaml(t, minimalConfigFile)
		assertVals("minimal", fields, MinimalSpecConfig(), BeaconConfig())
	})
}

func TestLoadConfigFile_OverwriteCorrectly(t *testing.T) {
	file, err := ioutil.TempFile("", "")
	require.NoError(t, err)
	// Set current config to minimal config
	OverrideBeaconConfig(MinimalSpecConfig())

	// load empty config file, so that it defaults to mainnet values
	LoadChainConfigFile(file.Name())
	if BeaconConfig().MinGenesisTime != MainnetConfig().MinGenesisTime {
		t.Errorf("Expected MinGenesisTime to be set to mainnet value: %d found: %d",
			MainnetConfig().MinGenesisTime,
			BeaconConfig().MinGenesisTime)
	}
	if BeaconConfig().SlotsPerEpoch != MainnetConfig().SlotsPerEpoch {
		t.Errorf("Expected SlotsPerEpoch to be set to mainnet value: %d found: %d",
			MainnetConfig().SlotsPerEpoch,
			BeaconConfig().SlotsPerEpoch)
	}
}

func Test_replaceHexStringWithYAMLFormat(t *testing.T) {

	testLines := []struct {
		line   string
		wanted string
	}{
		{
			line:   "ONE_BYTE: 0x41",
			wanted: "ONE_BYTE: 65\n",
		},
		{
			line:   "FOUR_BYTES: 0x41414141",
			wanted: "FOUR_BYTES: \n- 65\n- 65\n- 65\n- 65\n",
		},
		{
			line:   "THREE_BYTES: 0x414141",
			wanted: "THREE_BYTES: \n- 65\n- 65\n- 65\n- 0\n",
		},
		{
			line:   "EIGHT_BYTES: 0x4141414141414141",
			wanted: "EIGHT_BYTES: \n- 65\n- 65\n- 65\n- 65\n- 65\n- 65\n- 65\n- 65\n",
		},
		{
			line: "SIXTEEN_BYTES: 0x41414141414141414141414141414141",
			wanted: "SIXTEEN_BYTES: \n- 65\n- 65\n- 65\n- 65\n- 65\n- 65\n- 65\n- 65\n- 65\n- 65\n- 65\n- 65\n" +
				"- 65\n- 65\n- 65\n- 65\n",
		},
		{
			line: "TWENTY_BYTES: 0x4141414141414141414141414141414141414141",
			wanted: "TWENTY_BYTES: \n- 65\n- 65\n- 65\n- 65\n- 65\n- 65\n- 65\n- 65\n- 65\n- 65\n- 65\n- 65\n" +
				"- 65\n- 65\n- 65\n- 65\n- 65\n- 65\n- 65\n- 65\n",
		},
		{
			line: "THIRTY_TWO_BYTES: 0x4141414141414141414141414141414141414141414141414141414141414141",
			wanted: "THIRTY_TWO_BYTES: \n- 65\n- 65\n- 65\n- 65\n- 65\n- 65\n- 65\n- 65\n- 65\n- 65\n- 65\n" +
				"- 65\n- 65\n- 65\n- 65\n- 65\n- 65\n- 65\n- 65\n- 65\n- 65\n- 65\n- 65\n- 65\n- 65\n- 65\n" +
				"- 65\n- 65\n- 65\n- 65\n- 65\n- 65\n",
		},
		{
			line: "FORTY_EIGHT_BYTES: 0x41414141414141414141414141414141414141414141414141414141414141414141" +
				"4141414141414141414141414141",
			wanted: "FORTY_EIGHT_BYTES: \n- 65\n- 65\n- 65\n- 65\n- 65\n- 65\n- 65\n- 65\n- 65\n- 65\n- 65\n" +
				"- 65\n- 65\n- 65\n- 65\n- 65\n- 65\n- 65\n- 65\n- 65\n- 65\n- 65\n- 65\n- 65\n- 65\n- 65\n" +
				"- 65\n- 65\n- 65\n- 65\n- 65\n- 65\n- 65\n- 65\n- 65\n- 65\n- 65\n- 65\n- 65\n- 65\n- 65\n" +
				"- 65\n- 65\n- 65\n- 65\n- 65\n- 65\n- 65\n",
		},
		{
			line: "NINETY_SIX_BYTES: 0x414141414141414141414141414141414141414141414141414141414141414141414141" +
				"4141414141414141414141414141414141414141414141414141414141414141414141414141414141414141414141" +
				"41414141414141414141414141",
			wanted: "NINETY_SIX_BYTES: \n- 65\n- 65\n- 65\n- 65\n- 65\n- 65\n- 65\n- 65\n- 65\n- 65\n- 65\n" +
				"- 65\n- 65\n- 65\n- 65\n- 65\n- 65\n- 65\n- 65\n- 65\n- 65\n- 65\n- 65\n- 65\n- 65\n- 65\n" +
				"- 65\n- 65\n- 65\n- 65\n- 65\n- 65\n- 65\n- 65\n- 65\n- 65\n- 65\n- 65\n- 65\n- 65\n- 65\n- 65\n- 65\n" +
				"- 65\n- 65\n- 65\n- 65\n- 65\n- 65\n- 65\n- 65\n- 65\n- 65\n- 65\n- 65\n- 65\n- 65\n- 65\n" +
				"- 65\n- 65\n- 65\n- 65\n- 65\n- 65\n- 65\n- 65\n- 65\n- 65\n- 65\n- 65\n- 65\n- 65\n- 65\n- 65\n- 65\n" +
				"- 65\n- 65\n- 65\n- 65\n- 65\n- 65\n- 65\n- 65\n- 65\n- 65\n- 65\n- 65\n- 65\n- 65\n- 65\n" +
				"- 65\n- 65\n- 65\n- 65\n- 65\n- 65\n",
		},
	}
	for _, line := range testLines {
		parts := replaceHexStringWithYAMLFormat(line.line)
		res := strings.Join(parts, "\n")

		if res != line.wanted {
			t.Errorf("expected conversion to be: %v got: %v", line.wanted, res)
		}
	}
}

// configFilePath sets the proper config and returns the relevant
// config file path from eth2-spec-tests directory.
func configFilePath(t *testing.T, config string) string {
	filepath, err := bazel.Runfile("external/eth2_spec")
<<<<<<< HEAD
=======
	require.NoError(t, err)
	configFilePath := path.Join(filepath, "configs", config+".yaml")
	return configFilePath
}

// presetsFilePath sets the proper preset and returns the relevant
// preset file path from eth2-spec-tests directory.
func presetsFilePath(t *testing.T, config string) string {
	filepath, err := bazel.Runfile("external/eth2_spec")
	require.NoError(t, err)
	configFilePath := path.Join(filepath, "presets", config, "phase0.yaml")
	return configFilePath
}

// Deprecated: This sets the proper config and returns the relevant
// config file path from eth2-spec-tests directory. From altair onwards
// we use the other methods to retrieve the spec config.
func deprecatedConfigFilePath(t *testing.T, config string) string {
	configFolderPath := path.Join("tests", config)
	filepath, err := bazel.Runfile(configFolderPath)
>>>>>>> a9f21706
	require.NoError(t, err)
	configFilePath := path.Join(filepath, "configs", config+".yaml")
	return configFilePath
}

// presetsFilePath sets the proper preset and returns the relevant
// preset file path from eth2-spec-tests directory.
func presetsFilePath(t *testing.T, config string) string {
	filepath, err := bazel.Runfile("external/eth2_spec")
	require.NoError(t, err)
	configFilePath := path.Join(filepath, "presets", config, "phase0.yaml")
	return configFilePath
}

func fieldsFromYaml(t *testing.T, fp string) []string {
	yamlFile, err := ioutil.ReadFile(fp)
	require.NoError(t, err)
	m := make(map[string]interface{})
	require.NoError(t, yaml.Unmarshal(yamlFile, &m))

	var keys []string
	for k := range m {
		keys = append(keys, k)
	}

	if len(keys) == 0 {
		t.Errorf("No fields loaded from yaml file %s", fp)
	}

	return keys
}<|MERGE_RESOLUTION|>--- conflicted
+++ resolved
@@ -125,22 +125,14 @@
 	}
 
 	t.Run("mainnet", func(t *testing.T) {
-<<<<<<< HEAD
 		mainnetConfigFile := configFilePath(t, "mainnet")
-=======
-		mainnetConfigFile := deprecatedConfigFilePath(t, "mainnet")
->>>>>>> a9f21706
 		LoadChainConfigFile(mainnetConfigFile)
 		fields := fieldsFromYaml(t, mainnetConfigFile)
 		assertVals("mainnet", fields, MainnetConfig(), BeaconConfig())
 	})
 
 	t.Run("minimal", func(t *testing.T) {
-<<<<<<< HEAD
 		minimalConfigFile := configFilePath(t, "minimal")
-=======
-		minimalConfigFile := deprecatedConfigFilePath(t, "minimal")
->>>>>>> a9f21706
 		LoadChainConfigFile(minimalConfigFile)
 		fields := fieldsFromYaml(t, minimalConfigFile)
 		assertVals("minimal", fields, MinimalSpecConfig(), BeaconConfig())
@@ -240,8 +232,6 @@
 // config file path from eth2-spec-tests directory.
 func configFilePath(t *testing.T, config string) string {
 	filepath, err := bazel.Runfile("external/eth2_spec")
-<<<<<<< HEAD
-=======
 	require.NoError(t, err)
 	configFilePath := path.Join(filepath, "configs", config+".yaml")
 	return configFilePath
@@ -262,18 +252,8 @@
 func deprecatedConfigFilePath(t *testing.T, config string) string {
 	configFolderPath := path.Join("tests", config)
 	filepath, err := bazel.Runfile(configFolderPath)
->>>>>>> a9f21706
-	require.NoError(t, err)
-	configFilePath := path.Join(filepath, "configs", config+".yaml")
-	return configFilePath
-}
-
-// presetsFilePath sets the proper preset and returns the relevant
-// preset file path from eth2-spec-tests directory.
-func presetsFilePath(t *testing.T, config string) string {
-	filepath, err := bazel.Runfile("external/eth2_spec")
-	require.NoError(t, err)
-	configFilePath := path.Join(filepath, "presets", config, "phase0.yaml")
+	require.NoError(t, err)
+	configFilePath := path.Join(filepath, "config", "phase0.yaml")
 	return configFilePath
 }
 
