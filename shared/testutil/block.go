--- conflicted
+++ resolved
@@ -167,21 +167,15 @@
 		},
 	}
 	currentEpoch := helpers.CurrentEpoch(bState)
-	domain := helpers.Domain(bState.Fork(), currentEpoch, params.BeaconConfig().DomainBeaconProposer)
+	domain, err := helpers.Domain(bState.Fork(), currentEpoch, params.BeaconConfig().DomainBeaconProposer)
+	if err != nil {
+		return nil, err
+	}
 	root, err := helpers.ComputeSigningRoot(header1.Header, domain)
 	if err != nil {
 		return nil, err
 	}
-<<<<<<< HEAD
 	header1.Signature = priv.Sign(root[:]).Marshal()
-=======
-	currentEpoch := helpers.CurrentEpoch(bState)
-	domain, err := helpers.Domain(bState.Fork(), currentEpoch, params.BeaconConfig().DomainBeaconProposer)
-	if err != nil {
-		return nil, err
-	}
-	header1.Signature = priv.Sign(root[:], domain).Marshal()
->>>>>>> 26582cbf
 
 	header2 := &ethpb.SignedBeaconBlockHeader{
 		Header: &ethpb.BeaconBlockHeader{
@@ -245,20 +239,15 @@
 		},
 		AttestingIndices: []uint64{idx},
 	}
-	domain := helpers.Domain(bState.Fork(), currentEpoch, params.BeaconConfig().DomainBeaconAttester)
+	domain, err := helpers.Domain(bState.Fork(), currentEpoch, params.BeaconConfig().DomainBeaconAttester)
+	if err != nil {
+		return nil, err
+	}
 	dataRoot, err := helpers.ComputeSigningRoot(att1.Data, domain)
 	if err != nil {
 		return nil, err
 	}
-<<<<<<< HEAD
 	sig := priv.Sign(dataRoot[:])
-=======
-	domain, err := helpers.Domain(bState.Fork(), currentEpoch, params.BeaconConfig().DomainBeaconAttester)
-	if err != nil {
-		return nil, err
-	}
-	sig := priv.Sign(dataRoot[:], domain)
->>>>>>> 26582cbf
 	att1.Signature = bls.AggregateSignatures([]*bls.Signature{sig}).Marshal()
 
 	att2 := &ethpb.IndexedAttestation{
@@ -488,20 +477,15 @@
 				ValidatorIndex: valIndex,
 			},
 		}
-		domain := helpers.Domain(bState.Fork(), currentEpoch, params.BeaconConfig().DomainVoluntaryExit)
+		domain, err := helpers.Domain(bState.Fork(), currentEpoch, params.BeaconConfig().DomainVoluntaryExit)
+		if err != nil {
+			return nil, err
+		}
 		root, err := helpers.ComputeSigningRoot(exit.Exit, domain)
 		if err != nil {
 			return nil, err
 		}
-<<<<<<< HEAD
 		exit.Signature = privs[valIndex].Sign(root[:]).Marshal()
-=======
-		domain, err := helpers.Domain(bState.Fork(), currentEpoch, params.BeaconConfig().DomainVoluntaryExit)
-		if err != nil {
-			return nil, err
-		}
-		exit.Signature = privs[valIndex].Sign(root[:], domain).Marshal()
->>>>>>> 26582cbf
 		voluntaryExits[i] = exit
 	}
 	return voluntaryExits, nil
